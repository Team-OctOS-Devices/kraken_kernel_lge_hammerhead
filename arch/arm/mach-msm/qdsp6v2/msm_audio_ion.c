--- conflicted
+++ resolved
@@ -116,12 +116,7 @@
 			ion_phys_addr_t *paddr, size_t *pa_len, void **vaddr)
 {
 	int rc = 0;
-<<<<<<< HEAD
-
-	if (!name || !client || !handle || !paddr || !pa_len || !vaddr) {
-=======
 	if (!name || !client || !handle || !paddr || !vaddr || !pa_len) {
->>>>>>> cef4f176
 		pr_err("%s: Invalid params\n", __func__);
 		rc = -EINVAL;
 		goto err;
