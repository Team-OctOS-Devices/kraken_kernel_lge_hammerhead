--- conflicted
+++ resolved
@@ -1181,12 +1181,8 @@
 			return rc;
 		}
 
-<<<<<<< HEAD
-	if (ctrl_pdata->panel_data.panel_info.cont_splash_enabled &&
-		ctrl_pdata->panel_data.panel_info.type == MIPI_VIDEO_PANEL)
-=======
->>>>>>> c191923c
-		mdss_dsi_clk_ctrl(ctrl_pdata, 1);
+		if (ctrl_pdata->panel_data.panel_info.type == MIPI_VIDEO_PANEL)
+			mdss_dsi_clk_ctrl(ctrl_pdata, 1);
 		ctrl_pdata->ctrl_state |=
 			(CTRL_STATE_PANEL_INIT | CTRL_STATE_MDP_ACTIVE);
 	}
