/*
 * Copyright (c) 2010 Broadcom Corporation
 *
 * Permission to use, copy, modify, and/or distribute this software for any
 * purpose with or without fee is hereby granted, provided that the above
 * copyright notice and this permission notice appear in all copies.
 *
 * THE SOFTWARE IS PROVIDED "AS IS" AND THE AUTHOR DISCLAIMS ALL WARRANTIES
 * WITH REGARD TO THIS SOFTWARE INCLUDING ALL IMPLIED WARRANTIES OF
 * MERCHANTABILITY AND FITNESS. IN NO EVENT SHALL THE AUTHOR BE LIABLE FOR ANY
 * SPECIAL, DIRECT, INDIRECT, OR CONSEQUENTIAL DAMAGES OR ANY DAMAGES
 * WHATSOEVER RESULTING FROM LOSS OF USE, DATA OR PROFITS, WHETHER IN AN ACTION
 * OF CONTRACT, NEGLIGENCE OR OTHER TORTIOUS ACTION, ARISING OUT OF OR IN
 * CONNECTION WITH THE USE OR PERFORMANCE OF THIS SOFTWARE.
 */

#include <linux/kthread.h>
#include <linux/semaphore.h>
#include <defs.h>
#include <linux/netdevice.h>
#include <linux/etherdevice.h>
#include <linux/wireless.h>

#include <brcmu_utils.h>
#include <brcmu_wifi.h>

#include <linux/if_arp.h>
#include <asm/uaccess.h>

#include <dngl_stats.h>
#include <dhd.h>
#include <linux/ieee80211.h>

struct si_pub;

#include <dngl_stats.h>
#include <dhd.h>

#define WPA_OUI			"\x00\x50\xF2"
#define DOT11_MNG_RSN_ID			48
#define DOT11_MNG_WPA_ID			221

#define WL_ERROR(fmt, args...)	printk(fmt, ##args)
#define WL_TRACE(fmt, args...)	no_printk(fmt, ##args)
#define WL_INFORM(fmt, args...)	no_printk(fmt, ##args)
#define WL_WSEC(fmt, args...)	no_printk(fmt, ##args)
#define WL_SCAN(fmt, args...)	no_printk(fmt, ##args)

#include <wl_iw.h>

#define IW_WSEC_ENABLED(wsec)	((wsec) & (WEP_ENABLED |	\
					 TKIP_ENABLED | AES_ENABLED))

#include <linux/rtnetlink.h>

#define WL_IW_USE_ISCAN  1
#define ENABLE_ACTIVE_PASSIVE_SCAN_SUPPRESS  1

bool g_set_essid_before_scan = true;

#define WL_IW_IOCTL_CALL(func_call) \
	do {				\
		func_call;		\
	} while (0)

static int g_onoff = G_WLAN_SET_ON;
wl_iw_extra_params_t g_wl_iw_params;

extern bool wl_iw_conn_status_str(u32 event_type, u32 status,
				  u32 reason, char *stringBuf, uint buflen);

<<<<<<< HEAD
=======
uint brcm_msg_level = LOG_ERROR_VAL;

>>>>>>> c7732987
#define MAX_WLIW_IOCTL_LEN 1024

#ifdef CONFIG_WIRELESS_EXT
extern int dhd_wait_pend8021x(struct net_device *dev);
#endif

#if WIRELESS_EXT < 19
#define IW_IOCTL_IDX(cmd)	((cmd) - SIOCIWFIRST)
#define IW_EVENT_IDX(cmd)	((cmd) - IWEVFIRST)
#endif

static void *g_scan;
static volatile uint g_scan_specified_ssid;
static wlc_ssid_t g_specific_ssid;

static wlc_ssid_t g_ssid;

#if defined(WL_IW_USE_ISCAN)
#define ISCAN_STATE_IDLE   0
#define ISCAN_STATE_SCANING 1

#define WLC_IW_ISCAN_MAXLEN   2048
typedef struct iscan_buf {
	struct iscan_buf *next;
	char iscan_buf[WLC_IW_ISCAN_MAXLEN];
} iscan_buf_t;

typedef struct iscan_info {
	struct net_device *dev;
	struct timer_list timer;
	u32 timer_ms;
	u32 timer_on;
	int iscan_state;
	iscan_buf_t *list_hdr;
	iscan_buf_t *list_cur;

	struct task_struct *sysioc_tsk;
	struct semaphore sysioc_sem;

#if defined CSCAN
	char ioctlbuf[WLC_IOCTL_MEDLEN];
#else
	char ioctlbuf[WLC_IOCTL_SMLEN];
#endif
	wl_iscan_params_t *iscan_ex_params_p;
	int iscan_ex_param_size;
} iscan_info_t;
iscan_info_t *g_iscan;

typedef enum sup_auth_status {
	WLC_SUP_DISCONNECTED = 0,
	WLC_SUP_CONNECTING,
	WLC_SUP_IDREQUIRED,
	WLC_SUP_AUTHENTICATING,
	WLC_SUP_AUTHENTICATED,
	WLC_SUP_KEYXCHANGE,
	WLC_SUP_KEYED,
	WLC_SUP_TIMEOUT,
	WLC_SUP_LAST_BASIC_STATE,
	WLC_SUP_KEYXCHANGE_WAIT_M1 = WLC_SUP_AUTHENTICATED,
	WLC_SUP_KEYXCHANGE_PREP_M2 = WLC_SUP_KEYXCHANGE,
	WLC_SUP_KEYXCHANGE_WAIT_M3 = WLC_SUP_LAST_BASIC_STATE,
	WLC_SUP_KEYXCHANGE_PREP_M4,
	WLC_SUP_KEYXCHANGE_WAIT_G1,
	WLC_SUP_KEYXCHANGE_PREP_G2
} sup_auth_status_t;

static const u8 ether_bcast[ETH_ALEN] = {255, 255, 255, 255, 255, 255};

/* Global ASSERT type flag */
u32 g_assert_type;

static void wl_iw_timerfunc(unsigned long data);
static void wl_iw_set_event_mask(struct net_device *dev);
static int wl_iw_iscan(iscan_info_t *iscan, wlc_ssid_t *ssid, u16 action);
#endif				/* defined(WL_IW_USE_ISCAN) */

static int
wl_iw_set_scan(struct net_device *dev,
	       struct iw_request_info *info,
	       union iwreq_data *wrqu, char *extra);

static int
wl_iw_get_scan(struct net_device *dev,
	       struct iw_request_info *info,
	       struct iw_point *dwrq, char *extra);

static uint
wl_iw_get_scan_prep(wl_scan_results_t *list,
		    struct iw_request_info *info, char *extra, short max_size);

static void swap_key_from_BE(wl_wsec_key_t *key)
{
	key->index = cpu_to_le32(key->index);
	key->len = cpu_to_le32(key->len);
	key->algo = cpu_to_le32(key->algo);
	key->flags = cpu_to_le32(key->flags);
	key->rxiv.hi = cpu_to_le32(key->rxiv.hi);
	key->rxiv.lo = cpu_to_le16(key->rxiv.lo);
	key->iv_initialized = cpu_to_le32(key->iv_initialized);
}

static void swap_key_to_BE(wl_wsec_key_t *key)
{
	key->index = le32_to_cpu(key->index);
	key->len = le32_to_cpu(key->len);
	key->algo = le32_to_cpu(key->algo);
	key->flags = le32_to_cpu(key->flags);
	key->rxiv.hi = le32_to_cpu(key->rxiv.hi);
	key->rxiv.lo = le16_to_cpu(key->rxiv.lo);
	key->iv_initialized = le32_to_cpu(key->iv_initialized);
}

static int dev_wlc_ioctl(struct net_device *dev, int cmd, void *arg, int len)
{
	struct ifreq ifr;
	wl_ioctl_t ioc;
	mm_segment_t fs;
	int ret = -EINVAL;

	if (!dev) {
		WL_ERROR("%s: dev is null\n", __func__);
		return ret;
	}

	WL_INFORM("\n%s, PID:%x: send Local IOCTL -> dhd: cmd:0x%x, buf:%p, len:%d\n",
		  __func__, current->pid, cmd, arg, len);

	if (g_onoff == G_WLAN_SET_ON) {
		memset(&ioc, 0, sizeof(ioc));
		ioc.cmd = cmd;
		ioc.buf = arg;
		ioc.len = len;

		strcpy(ifr.ifr_name, dev->name);
		ifr.ifr_data = (caddr_t)&ioc;

		ret = dev_open(dev);
		if (ret) {
			WL_ERROR("%s: Error dev_open: %d\n", __func__, ret);
			return ret;
		}

		fs = get_fs();
		set_fs(get_ds());
		ret = dev->netdev_ops->ndo_do_ioctl(dev, &ifr, SIOCDEVPRIVATE);
		set_fs(fs);
	} else {
		WL_TRACE("%s: call after driver stop : ignored\n", __func__);
	}
	return ret;
}

static int dev_wlc_intvar_set(struct net_device *dev, char *name, int val)
{
	char buf[WLC_IOCTL_SMLEN];
	uint len;

	val = cpu_to_le32(val);
	len = brcmu_mkiovar(name, (char *)(&val), sizeof(val), buf,
			    sizeof(buf));
	ASSERT(len);

	return dev_wlc_ioctl(dev, WLC_SET_VAR, buf, len);
}

#if defined(WL_IW_USE_ISCAN)
static int
dev_iw_iovar_setbuf(struct net_device *dev,
		    char *iovar,
		    void *param, int paramlen, void *bufptr, int buflen)
{
	int iolen;

	iolen = brcmu_mkiovar(iovar, param, paramlen, bufptr, buflen);
	ASSERT(iolen);

	if (iolen == 0)
		return 0;

	return dev_wlc_ioctl(dev, WLC_SET_VAR, bufptr, iolen);
}

static int
dev_iw_iovar_getbuf(struct net_device *dev,
		    char *iovar,
		    void *param, int paramlen, void *bufptr, int buflen)
{
	int iolen;

	iolen = brcmu_mkiovar(iovar, param, paramlen, bufptr, buflen);
	ASSERT(iolen);

	return dev_wlc_ioctl(dev, WLC_GET_VAR, bufptr, buflen);
}
#endif				/* defined(WL_IW_USE_ISCAN) */

#if WIRELESS_EXT > 17
static int
dev_wlc_bufvar_set(struct net_device *dev, char *name, char *buf, int len)
{
	static char ioctlbuf[MAX_WLIW_IOCTL_LEN];
	uint buflen;

	buflen = brcmu_mkiovar(name, buf, len, ioctlbuf, sizeof(ioctlbuf));
	ASSERT(buflen);

	return dev_wlc_ioctl(dev, WLC_SET_VAR, ioctlbuf, buflen);
}
#endif				/* WIRELESS_EXT > 17 */

static int
dev_wlc_bufvar_get(struct net_device *dev, char *name, char *buf, int buflen)
{
	static char ioctlbuf[MAX_WLIW_IOCTL_LEN];
	int error;
	uint len;

	len = brcmu_mkiovar(name, NULL, 0, ioctlbuf, sizeof(ioctlbuf));
	ASSERT(len);
	error =
	    dev_wlc_ioctl(dev, WLC_GET_VAR, (void *)ioctlbuf,
			  MAX_WLIW_IOCTL_LEN);
	if (!error)
		memcpy(buf, ioctlbuf, buflen);

	return error;
}

static int dev_wlc_intvar_get(struct net_device *dev, char *name, int *retval)
{
	union {
		char buf[WLC_IOCTL_SMLEN];
		int val;
	} var;
	int error;

	uint len;
	uint data_null;

	len =
	    brcmu_mkiovar(name, (char *)(&data_null), 0, (char *)(&var),
			sizeof(var.buf));
	ASSERT(len);
	error = dev_wlc_ioctl(dev, WLC_GET_VAR, (void *)&var, len);

	*retval = le32_to_cpu(var.val);

	return error;
}

#if WIRELESS_EXT < 13
struct iw_request_info {
	__u16 cmd;
	__u16 flags;
};

typedef int (*iw_handler) (struct net_device *dev,
			   struct iw_request_info *info,
			   void *wrqu, char *extra);
#endif

static int
wl_iw_config_commit(struct net_device *dev,
		    struct iw_request_info *info, void *zwrq, char *extra)
{
	wlc_ssid_t ssid;
	int error;
	struct sockaddr bssid;

	WL_TRACE("%s: SIOCSIWCOMMIT\n", dev->name);

	error = dev_wlc_ioctl(dev, WLC_GET_SSID, &ssid, sizeof(ssid));
	if (error)
		return error;

	ssid.SSID_len = le32_to_cpu(ssid.SSID_len);

	if (!ssid.SSID_len)
		return 0;

	memset(&bssid, 0, sizeof(struct sockaddr));
	error = dev_wlc_ioctl(dev, WLC_REASSOC, &bssid, ETH_ALEN);
	if (error) {
		WL_ERROR("%s: WLC_REASSOC to %s failed\n",
			 __func__, ssid.SSID);
		return error;
	}

	return 0;
}

static int
wl_iw_get_name(struct net_device *dev,
	       struct iw_request_info *info, char *cwrq, char *extra)
{
	WL_TRACE("%s: SIOCGIWNAME\n", dev->name);

	strcpy(cwrq, "IEEE 802.11-DS");

	return 0;
}

static int
wl_iw_set_freq(struct net_device *dev,
	       struct iw_request_info *info, struct iw_freq *fwrq, char *extra)
{
	int error, chan;
	uint sf = 0;

	WL_TRACE("\n %s %s: SIOCSIWFREQ\n", __func__, dev->name);

	if (fwrq->e == 0 && fwrq->m < MAXCHANNEL) {
		chan = fwrq->m;
	} else {
		if (fwrq->e >= 6) {
			fwrq->e -= 6;
			while (fwrq->e--)
				fwrq->m *= 10;
		} else if (fwrq->e < 6) {
			while (fwrq->e++ < 6)
				fwrq->m /= 10;
		}
		if (fwrq->m > 4000 && fwrq->m < 5000)
			sf = WF_CHAN_FACTOR_4_G;

		chan = brcmu_mhz2channel(fwrq->m, sf);
	}
	chan = cpu_to_le32(chan);

	error = dev_wlc_ioctl(dev, WLC_SET_CHANNEL, &chan, sizeof(chan));
	if (error)
		return error;

	g_wl_iw_params.target_channel = chan;
	return -EINPROGRESS;
}

static int
wl_iw_get_freq(struct net_device *dev,
	       struct iw_request_info *info, struct iw_freq *fwrq, char *extra)
{
	channel_info_t ci;
	int error;

	WL_TRACE("%s: SIOCGIWFREQ\n", dev->name);

	error = dev_wlc_ioctl(dev, WLC_GET_CHANNEL, &ci, sizeof(ci));
	if (error)
		return error;

	fwrq->m = le32_to_cpu(ci.hw_channel);
	fwrq->e = le32_to_cpu(0);
	return 0;
}

static int
wl_iw_set_mode(struct net_device *dev,
	       struct iw_request_info *info, __u32 *uwrq, char *extra)
{
	int infra = 0, ap = 0, error = 0;

	WL_TRACE("%s: SIOCSIWMODE\n", dev->name);

	switch (*uwrq) {
	case IW_MODE_MASTER:
		infra = ap = 1;
		break;
	case IW_MODE_ADHOC:
	case IW_MODE_AUTO:
		break;
	case IW_MODE_INFRA:
		infra = 1;
		break;
	default:
		return -EINVAL;
	}
	infra = cpu_to_le32(infra);
	ap = cpu_to_le32(ap);

	error = dev_wlc_ioctl(dev, WLC_SET_INFRA, &infra, sizeof(infra));
	if (error)
		return error;

	error = dev_wlc_ioctl(dev, WLC_SET_AP, &ap, sizeof(ap));
	if (error)
		return error;

	return -EINPROGRESS;
}

static int
wl_iw_get_mode(struct net_device *dev,
	       struct iw_request_info *info, __u32 *uwrq, char *extra)
{
	int error, infra = 0, ap = 0;

	WL_TRACE("%s: SIOCGIWMODE\n", dev->name);

	error = dev_wlc_ioctl(dev, WLC_GET_INFRA, &infra, sizeof(infra));
	if (error)
		return error;

	error = dev_wlc_ioctl(dev, WLC_GET_AP, &ap, sizeof(ap));
	if (error)
		return error;

	infra = le32_to_cpu(infra);
	ap = le32_to_cpu(ap);
	*uwrq = infra ? ap ? IW_MODE_MASTER : IW_MODE_INFRA : IW_MODE_ADHOC;

	return 0;
}

static int
wl_iw_get_range(struct net_device *dev,
		struct iw_request_info *info,
		struct iw_point *dwrq, char *extra)
{
	struct iw_range *range = (struct iw_range *)extra;
	wl_u32_list_t *list;
	wl_rateset_t rateset;
	s8 *channels;
	int error, i, k;
	uint ch;

	int phytype;
	int bw_cap = 0, sgi_tx = 0, nmode = 0;
	channel_info_t ci;
	u8 nrate_list2copy = 0;
	u16 nrate_list[4][8] = { {13, 26, 39, 52, 78, 104, 117, 130},
	{14, 29, 43, 58, 87, 116, 130, 144},
	{27, 54, 81, 108, 162, 216, 243, 270},
	{30, 60, 90, 120, 180, 240, 270, 300}
	};

	WL_TRACE("%s: SIOCGIWRANGE\n", dev->name);

	if (!extra)
		return -EINVAL;

	channels = kmalloc((MAXCHANNEL + 1) * 4, GFP_KERNEL);
	if (!channels) {
		WL_ERROR("Could not alloc channels\n");
		return -ENOMEM;
	}
	list = (wl_u32_list_t *) channels;

	dwrq->length = sizeof(struct iw_range);
	memset(range, 0, sizeof(*range));

	list->count = cpu_to_le32(MAXCHANNEL);
	error = dev_wlc_ioctl(dev, WLC_GET_VALID_CHANNELS, channels,
				(MAXCHANNEL + 1) * 4);
	if (error) {
		kfree(channels);
		return error;
	}
	for (i = 0; i < le32_to_cpu(list->count) && i < IW_MAX_FREQUENCIES;
	     i++) {
		range->freq[i].i = le32_to_cpu(list->element[i]);

		ch = le32_to_cpu(list->element[i]);
		if (ch <= CH_MAX_2G_CHANNEL) {
			range->freq[i].m = ieee80211_dsss_chan_to_freq(ch);
		} else {
			range->freq[i].m = ieee80211_ofdm_chan_to_freq(
						WF_CHAN_FACTOR_5_G/2, ch);
		}
		range->freq[i].e = 6;
	}
	range->num_frequency = range->num_channels = i;

	range->max_qual.qual = 5;
	range->max_qual.level = 0x100 - 200;
	range->max_qual.noise = 0x100 - 200;
	range->sensitivity = 65535;

#if WIRELESS_EXT > 11
	range->avg_qual.qual = 3;
	range->avg_qual.level = 0x100 + WL_IW_RSSI_GOOD;
	range->avg_qual.noise = 0x100 - 75;
#endif

	error = dev_wlc_ioctl(dev, WLC_GET_CURR_RATESET, &rateset,
				sizeof(rateset));
	if (error) {
		kfree(channels);
		return error;
	}
	rateset.count = le32_to_cpu(rateset.count);
	range->num_bitrates = rateset.count;
	for (i = 0; i < rateset.count && i < IW_MAX_BITRATES; i++)
		range->bitrate[i] = (rateset.rates[i] & 0x7f) * 500000;
	dev_wlc_intvar_get(dev, "nmode", &nmode);
	dev_wlc_ioctl(dev, WLC_GET_PHYTYPE, &phytype, sizeof(phytype));

	if (nmode == 1 && phytype == WLC_PHY_TYPE_SSN) {
		dev_wlc_intvar_get(dev, "mimo_bw_cap", &bw_cap);
		dev_wlc_intvar_get(dev, "sgi_tx", &sgi_tx);
		dev_wlc_ioctl(dev, WLC_GET_CHANNEL, &ci,
			      sizeof(channel_info_t));
		ci.hw_channel = le32_to_cpu(ci.hw_channel);

		if (bw_cap == 0 || (bw_cap == 2 && ci.hw_channel <= 14)) {
			if (sgi_tx == 0)
				nrate_list2copy = 0;
			else
				nrate_list2copy = 1;
		}
		if (bw_cap == 1 || (bw_cap == 2 && ci.hw_channel >= 36)) {
			if (sgi_tx == 0)
				nrate_list2copy = 2;
			else
				nrate_list2copy = 3;
		}
		range->num_bitrates += 8;
		for (k = 0; i < range->num_bitrates; k++, i++) {
			range->bitrate[i] =
			    (nrate_list[nrate_list2copy][k]) * 500000;
		}
	}

	error = dev_wlc_ioctl(dev, WLC_GET_PHYTYPE, &i, sizeof(i));
	if (error) {
		kfree(channels);
		return error;
	}
	i = le32_to_cpu(i);
	if (i == WLC_PHY_TYPE_A)
		range->throughput = 24000000;
	else
		range->throughput = 1500000;

	range->min_rts = 0;
	range->max_rts = 2347;
	range->min_frag = 256;
	range->max_frag = 2346;

	range->max_encoding_tokens = DOT11_MAX_DEFAULT_KEYS;
	range->num_encoding_sizes = 4;
	range->encoding_size[0] = WLAN_KEY_LEN_WEP40;
	range->encoding_size[1] = WLAN_KEY_LEN_WEP104;
#if WIRELESS_EXT > 17
	range->encoding_size[2] = WLAN_KEY_LEN_TKIP;
#else
	range->encoding_size[2] = 0;
#endif
	range->encoding_size[3] = WLAN_KEY_LEN_AES_CMAC;

	range->min_pmp = 0;
	range->max_pmp = 0;
	range->min_pmt = 0;
	range->max_pmt = 0;
	range->pmp_flags = 0;
	range->pm_capa = 0;

	range->num_txpower = 2;
	range->txpower[0] = 1;
	range->txpower[1] = 255;
	range->txpower_capa = IW_TXPOW_MWATT;

#if WIRELESS_EXT > 10
	range->we_version_compiled = WIRELESS_EXT;
	range->we_version_source = 19;

	range->retry_capa = IW_RETRY_LIMIT;
	range->retry_flags = IW_RETRY_LIMIT;
	range->r_time_flags = 0;
	range->min_retry = 1;
	range->max_retry = 255;
	range->min_r_time = 0;
	range->max_r_time = 0;
#endif

#if WIRELESS_EXT > 17
	range->enc_capa = IW_ENC_CAPA_WPA;
	range->enc_capa |= IW_ENC_CAPA_CIPHER_TKIP;
	range->enc_capa |= IW_ENC_CAPA_CIPHER_CCMP;
	range->enc_capa |= IW_ENC_CAPA_WPA2;

	IW_EVENT_CAPA_SET_KERNEL(range->event_capa);
	IW_EVENT_CAPA_SET(range->event_capa, SIOCGIWAP);
	IW_EVENT_CAPA_SET(range->event_capa, SIOCGIWSCAN);
	IW_EVENT_CAPA_SET(range->event_capa, IWEVTXDROP);
	IW_EVENT_CAPA_SET(range->event_capa, IWEVMICHAELMICFAILURE);
	IW_EVENT_CAPA_SET(range->event_capa, IWEVPMKIDCAND);
#endif				/* WIRELESS_EXT > 17 */

	kfree(channels);

	return 0;
}

static int rssi_to_qual(int rssi)
{
	if (rssi <= WL_IW_RSSI_NO_SIGNAL)
		return 0;
	else if (rssi <= WL_IW_RSSI_VERY_LOW)
		return 1;
	else if (rssi <= WL_IW_RSSI_LOW)
		return 2;
	else if (rssi <= WL_IW_RSSI_GOOD)
		return 3;
	else if (rssi <= WL_IW_RSSI_VERY_GOOD)
		return 4;
	else
		return 5;
}

static int
wl_iw_set_spy(struct net_device *dev,
	      struct iw_request_info *info, struct iw_point *dwrq, char *extra)
{
	wl_iw_t *iw = *(wl_iw_t **) netdev_priv(dev);
	struct sockaddr *addr = (struct sockaddr *)extra;
	int i;

	WL_TRACE("%s: SIOCSIWSPY\n", dev->name);

	if (!extra)
		return -EINVAL;

	iw->spy_num = min_t(int, ARRAY_SIZE(iw->spy_addr), dwrq->length);
	for (i = 0; i < iw->spy_num; i++)
		memcpy(iw->spy_addr[i], addr[i].sa_data, ETH_ALEN);
	memset(iw->spy_qual, 0, sizeof(iw->spy_qual));

	return 0;
}

static int
wl_iw_get_spy(struct net_device *dev,
	      struct iw_request_info *info, struct iw_point *dwrq, char *extra)
{
	wl_iw_t *iw = *(wl_iw_t **) netdev_priv(dev);
	struct sockaddr *addr = (struct sockaddr *)extra;
	struct iw_quality *qual = (struct iw_quality *)&addr[iw->spy_num];
	int i;

	WL_TRACE("%s: SIOCGIWSPY\n", dev->name);

	if (!extra)
		return -EINVAL;

	dwrq->length = iw->spy_num;
	for (i = 0; i < iw->spy_num; i++) {
		memcpy(addr[i].sa_data, iw->spy_addr[i], ETH_ALEN);
		addr[i].sa_family = AF_UNIX;
		memcpy(&qual[i], &iw->spy_qual[i], sizeof(struct iw_quality));
		iw->spy_qual[i].updated = 0;
	}

	return 0;
}

static int
wl_iw_ch_to_chanspec(int ch, wl_join_params_t *join_params,
		     int *join_params_size)
{
	chanspec_t chanspec = 0;

	if (ch != 0) {
		join_params->params.chanspec_num = 1;
		join_params->params.chanspec_list[0] = ch;

		if (join_params->params.chanspec_list[0])
			chanspec |= WL_CHANSPEC_BAND_2G;
		else
			chanspec |= WL_CHANSPEC_BAND_5G;

		chanspec |= WL_CHANSPEC_BW_20;
		chanspec |= WL_CHANSPEC_CTL_SB_NONE;

		*join_params_size += WL_ASSOC_PARAMS_FIXED_SIZE +
		    join_params->params.chanspec_num * sizeof(chanspec_t);

		join_params->params.chanspec_list[0] &= WL_CHANSPEC_CHAN_MASK;
		join_params->params.chanspec_list[0] |= chanspec;
		join_params->params.chanspec_list[0] =
		    cpu_to_le16(join_params->params.chanspec_list[0]);

		join_params->params.chanspec_num =
		    cpu_to_le32(join_params->params.chanspec_num);

		WL_TRACE("%s  join_params->params.chanspec_list[0]= %X\n",
			 __func__, join_params->params.chanspec_list[0]);
	}
	return 1;
}

static int
wl_iw_set_wap(struct net_device *dev,
	      struct iw_request_info *info, struct sockaddr *awrq, char *extra)
{
	int error = -EINVAL;
	wl_join_params_t join_params;
	int join_params_size;

	WL_TRACE("%s: SIOCSIWAP\n", dev->name);

	if (awrq->sa_family != ARPHRD_ETHER) {
		WL_ERROR("Invalid Header...sa_family\n");
		return -EINVAL;
	}

	if (is_broadcast_ether_addr(awrq->sa_data) ||
	    is_zero_ether_addr(awrq->sa_data)) {
		scb_val_t scbval;
		memset(&scbval, 0, sizeof(scb_val_t));
		(void)dev_wlc_ioctl(dev, WLC_DISASSOC, &scbval,
				    sizeof(scb_val_t));
		return 0;
	}

	memset(&join_params, 0, sizeof(join_params));
	join_params_size = sizeof(join_params.ssid);

	memcpy(join_params.ssid.SSID, g_ssid.SSID, g_ssid.SSID_len);
	join_params.ssid.SSID_len = cpu_to_le32(g_ssid.SSID_len);
	memcpy(&join_params.params.bssid, awrq->sa_data, ETH_ALEN);

	WL_TRACE("%s  target_channel=%d\n",
		 __func__, g_wl_iw_params.target_channel);
	wl_iw_ch_to_chanspec(g_wl_iw_params.target_channel, &join_params,
			     &join_params_size);

	error = dev_wlc_ioctl(dev, WLC_SET_SSID, &join_params,
				join_params_size);
	if (error) {
		WL_ERROR("%s Invalid ioctl data=%d\n", __func__, error);
	}

	if (g_ssid.SSID_len) {
		WL_TRACE("%s: join SSID=%s BSSID=%pM ch=%d\n",
			 __func__, g_ssid.SSID, awrq->sa_data,
			 g_wl_iw_params.target_channel);
	}

	memset(&g_ssid, 0, sizeof(g_ssid));
	return 0;
}

static int
wl_iw_get_wap(struct net_device *dev,
	      struct iw_request_info *info, struct sockaddr *awrq, char *extra)
{
	WL_TRACE("%s: SIOCGIWAP\n", dev->name);

	awrq->sa_family = ARPHRD_ETHER;
	memset(awrq->sa_data, 0, ETH_ALEN);

	(void)dev_wlc_ioctl(dev, WLC_GET_BSSID, awrq->sa_data, ETH_ALEN);

	return 0;
}

#if WIRELESS_EXT > 17
static int
wl_iw_mlme(struct net_device *dev,
	   struct iw_request_info *info, struct sockaddr *awrq, char *extra)
{
	struct iw_mlme *mlme;
	scb_val_t scbval;
	int error = -EINVAL;

	WL_TRACE("%s: SIOCSIWMLME DISASSOC/DEAUTH\n", dev->name);

	mlme = (struct iw_mlme *)extra;
	if (mlme == NULL) {
		WL_ERROR("Invalid ioctl data\n");
		return error;
	}

	scbval.val = mlme->reason_code;
	memcpy(&scbval.ea, &mlme->addr.sa_data, ETH_ALEN);

	if (mlme->cmd == IW_MLME_DISASSOC) {
		scbval.val = cpu_to_le32(scbval.val);
		error =
		    dev_wlc_ioctl(dev, WLC_DISASSOC, &scbval,
				  sizeof(scb_val_t));
	} else if (mlme->cmd == IW_MLME_DEAUTH) {
		scbval.val = cpu_to_le32(scbval.val);
		error =
		    dev_wlc_ioctl(dev, WLC_SCB_DEAUTHENTICATE_FOR_REASON,
				  &scbval, sizeof(scb_val_t));
	} else {
		WL_ERROR("Invalid ioctl data\n");
		return error;
	}

	return error;
}
#endif				/* WIRELESS_EXT > 17 */

#ifndef WL_IW_USE_ISCAN
static int
wl_iw_get_aplist(struct net_device *dev,
		 struct iw_request_info *info,
		 struct iw_point *dwrq, char *extra)
{
	wl_scan_results_t *list;
	struct sockaddr *addr = (struct sockaddr *)extra;
	struct iw_quality qual[IW_MAX_AP];
	wl_bss_info_t *bi = NULL;
	int error, i;
	uint buflen = dwrq->length;

	WL_TRACE("%s: SIOCGIWAPLIST\n", dev->name);

	if (!extra)
		return -EINVAL;

	list = kzalloc(buflen, GFP_KERNEL);
	if (!list)
		return -ENOMEM;
	list->buflen = cpu_to_le32(buflen);
	error = dev_wlc_ioctl(dev, WLC_SCAN_RESULTS, list, buflen);
	if (error) {
		WL_ERROR("%d: Scan results error %d\n", __LINE__, error);
		kfree(list);
		return error;
	}
	list->buflen = le32_to_cpu(list->buflen);
	list->version = le32_to_cpu(list->version);
	list->count = le32_to_cpu(list->count);
	if (list->version != WL_BSS_INFO_VERSION) {
		WL_ERROR("%s : list->version %d != WL_BSS_INFO_VERSION\n",
			 __func__, list->version);
		kfree(list);
		return -EINVAL;
	}

	for (i = 0, dwrq->length = 0;
	     i < list->count && dwrq->length < IW_MAX_AP; i++) {
		bi = bi ? (wl_bss_info_t *) ((unsigned long)bi +
					     le32_to_cpu(bi->length)) : list->
		    bss_info;
		ASSERT(((unsigned long)bi + le32_to_cpu(bi->length)) <=
		       ((unsigned long)list + buflen));

		if (!(le16_to_cpu(bi->capability) & WLAN_CAPABILITY_ESS))
			continue;

		memcpy(addr[dwrq->length].sa_data, &bi->BSSID, ETH_ALEN);
		addr[dwrq->length].sa_family = ARPHRD_ETHER;
		qual[dwrq->length].qual = rssi_to_qual(le16_to_cpu(bi->RSSI));
		qual[dwrq->length].level = 0x100 + le16_to_cpu(bi->RSSI);
		qual[dwrq->length].noise = 0x100 + bi->phy_noise;

#if WIRELESS_EXT > 18
		qual[dwrq->length].updated = IW_QUAL_ALL_UPDATED | IW_QUAL_DBM;
#else
		qual[dwrq->length].updated = 7;
#endif
		dwrq->length++;
	}

	kfree(list);

	if (dwrq->length) {
		memcpy(&addr[dwrq->length], qual,
		       sizeof(struct iw_quality) * dwrq->length);
		dwrq->flags = 1;
	}

	return 0;
}
#endif				/* WL_IW_USE_ISCAN */

#ifdef WL_IW_USE_ISCAN
static int
wl_iw_iscan_get_aplist(struct net_device *dev,
		       struct iw_request_info *info,
		       struct iw_point *dwrq, char *extra)
{
	wl_scan_results_t *list;
	iscan_buf_t *buf;
	iscan_info_t *iscan = g_iscan;

	struct sockaddr *addr = (struct sockaddr *)extra;
	struct iw_quality qual[IW_MAX_AP];
	wl_bss_info_t *bi = NULL;
	int i;

	WL_TRACE("%s: SIOCGIWAPLIST\n", dev->name);

	if (!extra)
		return -EINVAL;

	if ((!iscan) || (!iscan->sysioc_tsk)) {
		WL_ERROR("%s error\n", __func__);
		return 0;
	}

	buf = iscan->list_hdr;
	while (buf) {
		list = &((wl_iscan_results_t *) buf->iscan_buf)->results;
		if (list->version != WL_BSS_INFO_VERSION) {
			WL_ERROR("%s : list->version %d != WL_BSS_INFO_VERSION\n",
				 __func__, list->version);
			return -EINVAL;
		}

		bi = NULL;
		for (i = 0, dwrq->length = 0;
		     i < list->count && dwrq->length < IW_MAX_AP; i++) {
			bi = bi ? (wl_bss_info_t *) ((unsigned long)bi +
						     le32_to_cpu(bi->length)) :
			    list->bss_info;
			ASSERT(((unsigned long)bi + le32_to_cpu(bi->length)) <=
			       ((unsigned long)list + WLC_IW_ISCAN_MAXLEN));

			if (!(le16_to_cpu(bi->capability) &
			      WLAN_CAPABILITY_ESS))
				continue;

			memcpy(addr[dwrq->length].sa_data, &bi->BSSID,
			       ETH_ALEN);
			addr[dwrq->length].sa_family = ARPHRD_ETHER;
			qual[dwrq->length].qual =
			    rssi_to_qual(le16_to_cpu(bi->RSSI));
			qual[dwrq->length].level = 0x100 +
							le16_to_cpu(bi->RSSI);
			qual[dwrq->length].noise = 0x100 + bi->phy_noise;

#if WIRELESS_EXT > 18
			qual[dwrq->length].updated =
			    IW_QUAL_ALL_UPDATED | IW_QUAL_DBM;
#else
			qual[dwrq->length].updated = 7;
#endif

			dwrq->length++;
		}
		buf = buf->next;
	}
	if (dwrq->length) {
		memcpy(&addr[dwrq->length], qual,
		       sizeof(struct iw_quality) * dwrq->length);
		dwrq->flags = 1;
	}

	return 0;
}

static int wl_iw_iscan_prep(wl_scan_params_t *params, wlc_ssid_t *ssid)
{
	int err = 0;

	memcpy(params->bssid, ether_bcast, ETH_ALEN);
	params->bss_type = DOT11_BSSTYPE_ANY;
	params->scan_type = 0;
	params->nprobes = -1;
	params->active_time = -1;
	params->passive_time = -1;
	params->home_time = -1;
	params->channel_num = 0;

	params->nprobes = cpu_to_le32(params->nprobes);
	params->active_time = cpu_to_le32(params->active_time);
	params->passive_time = cpu_to_le32(params->passive_time);
	params->home_time = cpu_to_le32(params->home_time);
	if (ssid && ssid->SSID_len)
		memcpy(&params->ssid, ssid, sizeof(wlc_ssid_t));

	return err;
}

static int wl_iw_iscan(iscan_info_t *iscan, wlc_ssid_t *ssid, u16 action)
{
	int err = 0;

	iscan->iscan_ex_params_p->version = cpu_to_le32(ISCAN_REQ_VERSION);
	iscan->iscan_ex_params_p->action = cpu_to_le16(action);
	iscan->iscan_ex_params_p->scan_duration = cpu_to_le16(0);

	WL_SCAN("%s : nprobes=%d\n",
		__func__, iscan->iscan_ex_params_p->params.nprobes);
	WL_SCAN("active_time=%d\n",
		 iscan->iscan_ex_params_p->params.active_time);
	WL_SCAN("passive_time=%d\n",
		 iscan->iscan_ex_params_p->params.passive_time);
	WL_SCAN("home_time=%d\n", iscan->iscan_ex_params_p->params.home_time);
	WL_SCAN("scan_type=%d\n", iscan->iscan_ex_params_p->params.scan_type);
	WL_SCAN("bss_type=%d\n", iscan->iscan_ex_params_p->params.bss_type);

	(void)dev_iw_iovar_setbuf(iscan->dev, "iscan", iscan->iscan_ex_params_p,
				  iscan->iscan_ex_param_size, iscan->ioctlbuf,
				  sizeof(iscan->ioctlbuf));

	return err;
}

static void wl_iw_timerfunc(unsigned long data)
{
	iscan_info_t *iscan = (iscan_info_t *) data;
	if (iscan) {
		iscan->timer_on = 0;
		if (iscan->iscan_state != ISCAN_STATE_IDLE) {
			WL_TRACE("timer trigger\n");
			up(&iscan->sysioc_sem);
		}
	}
}

static void wl_iw_set_event_mask(struct net_device *dev)
{
	char eventmask[WL_EVENTING_MASK_LEN];
	char iovbuf[WL_EVENTING_MASK_LEN + 12];

	dev_iw_iovar_getbuf(dev, "event_msgs", "", 0, iovbuf, sizeof(iovbuf));
	memcpy(eventmask, iovbuf, WL_EVENTING_MASK_LEN);
	setbit(eventmask, WLC_E_SCAN_COMPLETE);
	dev_iw_iovar_setbuf(dev, "event_msgs", eventmask, WL_EVENTING_MASK_LEN,
			    iovbuf, sizeof(iovbuf));
}

static u32 wl_iw_iscan_get(iscan_info_t *iscan)
{
	iscan_buf_t *buf;
	iscan_buf_t *ptr;
	wl_iscan_results_t *list_buf;
	wl_iscan_results_t list;
	wl_scan_results_t *results;
	u32 status;
	int res = 0;

	MUTEX_LOCK_WL_SCAN_SET();
	if (iscan->list_cur) {
		buf = iscan->list_cur;
		iscan->list_cur = buf->next;
	} else {
		buf = kmalloc(sizeof(iscan_buf_t), GFP_KERNEL);
		if (!buf) {
			WL_ERROR("%s can't alloc iscan_buf_t : going to abort current iscan\n",
				 __func__);
			MUTEX_UNLOCK_WL_SCAN_SET();
			return WL_SCAN_RESULTS_NO_MEM;
		}
		buf->next = NULL;
		if (!iscan->list_hdr)
			iscan->list_hdr = buf;
		else {
			ptr = iscan->list_hdr;
			while (ptr->next) {
				ptr = ptr->next;
			}
			ptr->next = buf;
		}
	}
	memset(buf->iscan_buf, 0, WLC_IW_ISCAN_MAXLEN);
	list_buf = (wl_iscan_results_t *) buf->iscan_buf;
	results = &list_buf->results;
	results->buflen = WL_ISCAN_RESULTS_FIXED_SIZE;
	results->version = 0;
	results->count = 0;

	memset(&list, 0, sizeof(list));
	list.results.buflen = cpu_to_le32(WLC_IW_ISCAN_MAXLEN);
	res = dev_iw_iovar_getbuf(iscan->dev,
				  "iscanresults",
				  &list,
				  WL_ISCAN_RESULTS_FIXED_SIZE,
				  buf->iscan_buf, WLC_IW_ISCAN_MAXLEN);
	if (res == 0) {
		results->buflen = le32_to_cpu(results->buflen);
		results->version = le32_to_cpu(results->version);
		results->count = le32_to_cpu(results->count);
		WL_TRACE("results->count = %d\n", results->count);
		WL_TRACE("results->buflen = %d\n", results->buflen);
		status = le32_to_cpu(list_buf->status);
	} else {
		WL_ERROR("%s returns error %d\n", __func__, res);
		status = WL_SCAN_RESULTS_NO_MEM;
	}
	MUTEX_UNLOCK_WL_SCAN_SET();
	return status;
}

static void wl_iw_force_specific_scan(iscan_info_t *iscan)
{
	WL_TRACE("%s force Specific SCAN for %s\n",
		 __func__, g_specific_ssid.SSID);
	rtnl_lock();

	(void)dev_wlc_ioctl(iscan->dev, WLC_SCAN, &g_specific_ssid,
			    sizeof(g_specific_ssid));

	rtnl_unlock();
}

static void wl_iw_send_scan_complete(iscan_info_t *iscan)
{
#ifndef SANDGATE2G
	union iwreq_data wrqu;

	memset(&wrqu, 0, sizeof(wrqu));

	wireless_send_event(iscan->dev, SIOCGIWSCAN, &wrqu, NULL);
	WL_TRACE("Send Event ISCAN complete\n");
#endif
}

static int _iscan_sysioc_thread(void *data)
{
	u32 status;
	iscan_info_t *iscan = (iscan_info_t *) data;
	static bool iscan_pass_abort = false;

	allow_signal(SIGTERM);
	status = WL_SCAN_RESULTS_PARTIAL;
	while (down_interruptible(&iscan->sysioc_sem) == 0) {
		if (kthread_should_stop())
			break;

		if (iscan->timer_on) {
			del_timer_sync(&iscan->timer);
			iscan->timer_on = 0;
		}
		rtnl_lock();
		status = wl_iw_iscan_get(iscan);
		rtnl_unlock();
		if (g_scan_specified_ssid && (iscan_pass_abort == true)) {
			WL_TRACE("%s Get results from specific scan status = %d\n",
				 __func__, status);
			wl_iw_send_scan_complete(iscan);
			iscan_pass_abort = false;
			status = -1;
		}

		switch (status) {
		case WL_SCAN_RESULTS_PARTIAL:
			WL_TRACE("iscanresults incomplete\n");
			rtnl_lock();
			wl_iw_iscan(iscan, NULL, WL_SCAN_ACTION_CONTINUE);
			rtnl_unlock();
			mod_timer(&iscan->timer,
				  jiffies + iscan->timer_ms * HZ / 1000);
			iscan->timer_on = 1;
			break;
		case WL_SCAN_RESULTS_SUCCESS:
			WL_TRACE("iscanresults complete\n");
			iscan->iscan_state = ISCAN_STATE_IDLE;
			wl_iw_send_scan_complete(iscan);
			break;
		case WL_SCAN_RESULTS_PENDING:
			WL_TRACE("iscanresults pending\n");
			mod_timer(&iscan->timer,
				  jiffies + iscan->timer_ms * HZ / 1000);
			iscan->timer_on = 1;
			break;
		case WL_SCAN_RESULTS_ABORTED:
			WL_TRACE("iscanresults aborted\n");
			iscan->iscan_state = ISCAN_STATE_IDLE;
			if (g_scan_specified_ssid == 0)
				wl_iw_send_scan_complete(iscan);
			else {
				iscan_pass_abort = true;
				wl_iw_force_specific_scan(iscan);
			}
			break;
		case WL_SCAN_RESULTS_NO_MEM:
			WL_TRACE("iscanresults can't alloc memory: skip\n");
			iscan->iscan_state = ISCAN_STATE_IDLE;
			break;
		default:
			WL_TRACE("iscanresults returned unknown status %d\n",
				 status);
			break;
		}
	}

	if (iscan->timer_on) {
		del_timer_sync(&iscan->timer);
		iscan->timer_on = 0;
	}
	return 0;
}
#endif				/* WL_IW_USE_ISCAN */

static int
wl_iw_set_scan(struct net_device *dev,
	       struct iw_request_info *info,
	       union iwreq_data *wrqu, char *extra)
{
	int error;
	WL_TRACE("\n:%s dev:%s: SIOCSIWSCAN : SCAN\n", __func__, dev->name);

	g_set_essid_before_scan = false;
#if defined(CSCAN)
	WL_ERROR("%s: Scan from SIOCGIWSCAN not supported\n", __func__);
	return -EINVAL;
#endif

	if (g_onoff == G_WLAN_SET_OFF)
		return 0;

	memset(&g_specific_ssid, 0, sizeof(g_specific_ssid));
#ifndef WL_IW_USE_ISCAN
	g_scan_specified_ssid = 0;
#endif

#if WIRELESS_EXT > 17
	if (wrqu->data.length == sizeof(struct iw_scan_req)) {
		if (wrqu->data.flags & IW_SCAN_THIS_ESSID) {
			struct iw_scan_req *req = (struct iw_scan_req *)extra;
			if (g_scan_specified_ssid) {
				WL_TRACE("%s Specific SCAN is not done ignore scan for = %s\n",
					 __func__, req->essid);
				return -EBUSY;
			} else {
				g_specific_ssid.SSID_len = min_t(size_t,
						sizeof(g_specific_ssid.SSID),
						req->essid_len);
				memcpy(g_specific_ssid.SSID, req->essid,
				       g_specific_ssid.SSID_len);
				g_specific_ssid.SSID_len =
				    cpu_to_le32(g_specific_ssid.SSID_len);
				g_scan_specified_ssid = 1;
				WL_TRACE("### Specific scan ssid=%s len=%d\n",
					 g_specific_ssid.SSID,
					 g_specific_ssid.SSID_len);
			}
		}
	}
#endif				/* WIRELESS_EXT > 17 */
	error = dev_wlc_ioctl(dev, WLC_SCAN, &g_specific_ssid,
				sizeof(g_specific_ssid));
	if (error) {
		WL_TRACE("#### Set SCAN for %s failed with %d\n",
			 g_specific_ssid.SSID, error);
		g_scan_specified_ssid = 0;
		return -EBUSY;
	}

	return 0;
}

#ifdef WL_IW_USE_ISCAN
int wl_iw_iscan_set_scan_broadcast_prep(struct net_device *dev, uint flag)
{
	wlc_ssid_t ssid;
	iscan_info_t *iscan = g_iscan;

	if (flag)
		rtnl_lock();

	wl_iw_set_event_mask(dev);

	WL_TRACE("+++: Set Broadcast ISCAN\n");
	memset(&ssid, 0, sizeof(ssid));

	iscan->list_cur = iscan->list_hdr;
	iscan->iscan_state = ISCAN_STATE_SCANING;

	memset(&iscan->iscan_ex_params_p->params, 0,
	       iscan->iscan_ex_param_size);
	wl_iw_iscan_prep(&iscan->iscan_ex_params_p->params, &ssid);
	wl_iw_iscan(iscan, &ssid, WL_SCAN_ACTION_START);

	if (flag)
		rtnl_unlock();

	mod_timer(&iscan->timer, jiffies + iscan->timer_ms * HZ / 1000);

	iscan->timer_on = 1;

	return 0;
}

static int
wl_iw_iscan_set_scan(struct net_device *dev,
		     struct iw_request_info *info,
		     union iwreq_data *wrqu, char *extra)
{
	wlc_ssid_t ssid;
	iscan_info_t *iscan = g_iscan;

	WL_TRACE("%s: SIOCSIWSCAN : ISCAN\n", dev->name);

#if defined(CSCAN)
	WL_ERROR("%s: Scan from SIOCGIWSCAN not supported\n", __func__);
	return -EINVAL;
#endif

	if (g_onoff == G_WLAN_SET_OFF) {
		WL_TRACE("%s: driver is not up yet after START\n", __func__);
		return 0;
	}
#ifdef PNO_SUPPORT
	if (dhd_dev_get_pno_status(dev)) {
		WL_ERROR("%s: Scan called when PNO is active\n", __func__);
	}
#endif

	if ((!iscan) || (!iscan->sysioc_tsk))
		return wl_iw_set_scan(dev, info, wrqu, extra);

	if (g_scan_specified_ssid) {
		WL_TRACE("%s Specific SCAN already running ignoring BC scan\n",
			 __func__);
		return -EBUSY;
	}

	memset(&ssid, 0, sizeof(ssid));

#if WIRELESS_EXT > 17
	if (wrqu->data.length == sizeof(struct iw_scan_req)) {
		if (wrqu->data.flags & IW_SCAN_THIS_ESSID) {
			struct iw_scan_req *req = (struct iw_scan_req *)extra;
			ssid.SSID_len = min_t(size_t, sizeof(ssid.SSID),
						req->essid_len);
			memcpy(ssid.SSID, req->essid, ssid.SSID_len);
			ssid.SSID_len = cpu_to_le32(ssid.SSID_len);
		} else {
			g_scan_specified_ssid = 0;

			if (iscan->iscan_state == ISCAN_STATE_SCANING) {
				WL_TRACE("%s ISCAN already in progress\n",
					 __func__);
				return 0;
			}
		}
	}
#endif				/* WIRELESS_EXT > 17 */
	wl_iw_iscan_set_scan_broadcast_prep(dev, 0);

	return 0;
}
#endif				/* WL_IW_USE_ISCAN */

#if WIRELESS_EXT > 17
static bool ie_is_wpa_ie(u8 **wpaie, u8 **tlvs, int *tlvs_len)
{

	u8 *ie = *wpaie;

	if ((ie[1] >= 6) &&
	    !memcmp((const void *)&ie[2], (const void *)(WPA_OUI "\x01"), 4)) {
		return true;
	}

	ie += ie[1] + 2;
	*tlvs_len -= (int)(ie - *tlvs);
	*tlvs = ie;
	return false;
}

static bool ie_is_wps_ie(u8 **wpsie, u8 **tlvs, int *tlvs_len)
{

	u8 *ie = *wpsie;

	if ((ie[1] >= 4) &&
	    !memcmp((const void *)&ie[2], (const void *)(WPA_OUI "\x04"), 4)) {
		return true;
	}

	ie += ie[1] + 2;
	*tlvs_len -= (int)(ie - *tlvs);
	*tlvs = ie;
	return false;
}
#endif				/* WIRELESS_EXT > 17 */

static int
wl_iw_handle_scanresults_ies(char **event_p, char *end,
			     struct iw_request_info *info, wl_bss_info_t *bi)
{
#if WIRELESS_EXT > 17
	struct iw_event iwe;
	char *event;

	event = *event_p;
	if (bi->ie_length) {
		struct brcmu_tlv *ie;
		u8 *ptr = ((u8 *) bi) + sizeof(wl_bss_info_t);
		int ptr_len = bi->ie_length;

		ie = brcmu_parse_tlvs(ptr, ptr_len, DOT11_MNG_RSN_ID);
		if (ie) {
			iwe.cmd = IWEVGENIE;
			iwe.u.data.length = ie->len + 2;
			event =
			    IWE_STREAM_ADD_POINT(info, event, end, &iwe,
						 (char *)ie);
		}
		ptr = ((u8 *) bi) + sizeof(wl_bss_info_t);

		while ((ie = brcmu_parse_tlvs(
				ptr, ptr_len, DOT11_MNG_WPA_ID))) {
			if (ie_is_wps_ie(((u8 **)&ie), &ptr, &ptr_len)) {
				iwe.cmd = IWEVGENIE;
				iwe.u.data.length = ie->len + 2;
				event =
				    IWE_STREAM_ADD_POINT(info, event, end, &iwe,
							 (char *)ie);
				break;
			}
		}

		ptr = ((u8 *) bi) + sizeof(wl_bss_info_t);
		ptr_len = bi->ie_length;
		while ((ie = brcmu_parse_tlvs(
				ptr, ptr_len, DOT11_MNG_WPA_ID))) {
			if (ie_is_wpa_ie(((u8 **)&ie), &ptr, &ptr_len)) {
				iwe.cmd = IWEVGENIE;
				iwe.u.data.length = ie->len + 2;
				event =
				    IWE_STREAM_ADD_POINT(info, event, end, &iwe,
							 (char *)ie);
				break;
			}
		}

		*event_p = event;
	}
#endif		/* WIRELESS_EXT > 17 */
	return 0;
}

static uint
wl_iw_get_scan_prep(wl_scan_results_t *list,
		    struct iw_request_info *info, char *extra, short max_size)
{
	int i, j;
	struct iw_event iwe;
	wl_bss_info_t *bi = NULL;
	char *event = extra, *end = extra + max_size - WE_ADD_EVENT_FIX, *value;
	int ret = 0;

	ASSERT(list);

	for (i = 0; i < list->count && i < IW_MAX_AP; i++) {
		if (list->version != WL_BSS_INFO_VERSION) {
			WL_ERROR("%s : list->version %d != WL_BSS_INFO_VERSION\n",
				 __func__, list->version);
			return ret;
		}

		bi = bi ? (wl_bss_info_t *)((unsigned long)bi +
					     le32_to_cpu(bi->length)) : list->
		    bss_info;

		WL_TRACE("%s : %s\n", __func__, bi->SSID);

		iwe.cmd = SIOCGIWAP;
		iwe.u.ap_addr.sa_family = ARPHRD_ETHER;
		memcpy(iwe.u.ap_addr.sa_data, &bi->BSSID, ETH_ALEN);
		event =
		    IWE_STREAM_ADD_EVENT(info, event, end, &iwe,
					 IW_EV_ADDR_LEN);
		iwe.u.data.length = le32_to_cpu(bi->SSID_len);
		iwe.cmd = SIOCGIWESSID;
		iwe.u.data.flags = 1;
		event = IWE_STREAM_ADD_POINT(info, event, end, &iwe, bi->SSID);

		if (le16_to_cpu(bi->capability) & (WLAN_CAPABILITY_ESS |
		    WLAN_CAPABILITY_IBSS)) {
			iwe.cmd = SIOCGIWMODE;
			if (le16_to_cpu(bi->capability) & WLAN_CAPABILITY_ESS)
				iwe.u.mode = IW_MODE_INFRA;
			else
				iwe.u.mode = IW_MODE_ADHOC;
			event =
			    IWE_STREAM_ADD_EVENT(info, event, end, &iwe,
						 IW_EV_UINT_LEN);
		}

		iwe.cmd = SIOCGIWFREQ;

		if (CHSPEC_CHANNEL(bi->chanspec) <= CH_MAX_2G_CHANNEL)
			iwe.u.freq.m = ieee80211_dsss_chan_to_freq(
						CHSPEC_CHANNEL(bi->chanspec));
		else
			iwe.u.freq.m = ieee80211_ofdm_chan_to_freq(
						WF_CHAN_FACTOR_5_G/2,
						CHSPEC_CHANNEL(bi->chanspec));

		iwe.u.freq.e = 6;
		event =
		    IWE_STREAM_ADD_EVENT(info, event, end, &iwe,
					 IW_EV_FREQ_LEN);

		iwe.cmd = IWEVQUAL;
		iwe.u.qual.qual = rssi_to_qual(le16_to_cpu(bi->RSSI));
		iwe.u.qual.level = 0x100 + le16_to_cpu(bi->RSSI);
		iwe.u.qual.noise = 0x100 + bi->phy_noise;
		event =
		    IWE_STREAM_ADD_EVENT(info, event, end, &iwe,
					 IW_EV_QUAL_LEN);

		wl_iw_handle_scanresults_ies(&event, end, info, bi);

		iwe.cmd = SIOCGIWENCODE;
		if (le16_to_cpu(bi->capability) & WLAN_CAPABILITY_PRIVACY)
			iwe.u.data.flags = IW_ENCODE_ENABLED | IW_ENCODE_NOKEY;
		else
			iwe.u.data.flags = IW_ENCODE_DISABLED;
		iwe.u.data.length = 0;
		event =
		    IWE_STREAM_ADD_POINT(info, event, end, &iwe, (char *)event);

		if (bi->rateset.count) {
			if (((event - extra) +
				IW_EV_LCP_LEN) <= (unsigned long)end) {
				value = event + IW_EV_LCP_LEN;
				iwe.cmd = SIOCGIWRATE;
				iwe.u.bitrate.fixed = iwe.u.bitrate.disabled =
				    0;
				for (j = 0;
				     j < bi->rateset.count
				     && j < IW_MAX_BITRATES; j++) {
					iwe.u.bitrate.value =
					    (bi->rateset.rates[j] & 0x7f) *
					    500000;
					value =
					    IWE_STREAM_ADD_VALUE(info, event,
						 value, end, &iwe,
						 IW_EV_PARAM_LEN);
				}
				event = value;
			}
		}
	}

	ret = event - extra;
	if (ret < 0) {
		WL_ERROR("==> Wrong size\n");
		ret = 0;
	}
	WL_TRACE("%s: size=%d bytes prepared\n",
		 __func__, (unsigned int)(event - extra));
	return (uint)ret;
}

static int
wl_iw_get_scan(struct net_device *dev,
	       struct iw_request_info *info, struct iw_point *dwrq, char *extra)
{
	channel_info_t ci;
	wl_scan_results_t *list_merge;
	wl_scan_results_t *list = (wl_scan_results_t *) g_scan;
	int error;
	uint buflen_from_user = dwrq->length;
	uint len = G_SCAN_RESULTS;
	__u16 len_ret = 0;
#if defined(WL_IW_USE_ISCAN)
	iscan_info_t *iscan = g_iscan;
	iscan_buf_t *p_buf;
#endif

	WL_TRACE("%s: buflen_from_user %d:\n", dev->name, buflen_from_user);

	if (!extra) {
		WL_TRACE("%s: wl_iw_get_scan return -EINVAL\n", dev->name);
		return -EINVAL;
	}

	error = dev_wlc_ioctl(dev, WLC_GET_CHANNEL, &ci, sizeof(ci));
	if (error)
		return error;
	ci.scan_channel = le32_to_cpu(ci.scan_channel);
	if (ci.scan_channel)
		return -EAGAIN;

	if (g_scan_specified_ssid) {
		list = kmalloc(len, GFP_KERNEL);
		if (!list) {
			WL_TRACE("%s: wl_iw_get_scan return -ENOMEM\n",
				 dev->name);
			g_scan_specified_ssid = 0;
			return -ENOMEM;
		}
	}

	memset(list, 0, len);
	list->buflen = cpu_to_le32(len);
	error = dev_wlc_ioctl(dev, WLC_SCAN_RESULTS, list, len);
	if (error) {
		WL_ERROR("%s: %s : Scan_results ERROR %d\n",
			 dev->name, __func__, error);
		dwrq->length = len;
		if (g_scan_specified_ssid) {
			g_scan_specified_ssid = 0;
			kfree(list);
		}
		return 0;
	}
	list->buflen = le32_to_cpu(list->buflen);
	list->version = le32_to_cpu(list->version);
	list->count = le32_to_cpu(list->count);

	if (list->version != WL_BSS_INFO_VERSION) {
		WL_ERROR("%s : list->version %d != WL_BSS_INFO_VERSION\n",
			 __func__, list->version);
		if (g_scan_specified_ssid) {
			g_scan_specified_ssid = 0;
			kfree(list);
		}
		return -EINVAL;
	}

	if (g_scan_specified_ssid) {
		WL_TRACE("%s: Specified scan APs in the list =%d\n",
			 __func__, list->count);
		len_ret =
		    (__u16) wl_iw_get_scan_prep(list, info, extra,
						buflen_from_user);
		kfree(list);

#if defined(WL_IW_USE_ISCAN)
		p_buf = iscan->list_hdr;
		while (p_buf != iscan->list_cur) {
			list_merge =
			    &((wl_iscan_results_t *) p_buf->iscan_buf)->results;
			WL_TRACE("%s: Bcast APs list=%d\n",
				 __func__, list_merge->count);
			if (list_merge->count > 0)
				len_ret +=
				    (__u16) wl_iw_get_scan_prep(list_merge,
					info, extra + len_ret,
					buflen_from_user - len_ret);
			p_buf = p_buf->next;
		}
#else
		list_merge = (wl_scan_results_t *) g_scan;
		WL_TRACE("%s: Bcast APs list=%d\n",
			 __func__, list_merge->count);
		if (list_merge->count > 0)
			len_ret +=
			    (__u16) wl_iw_get_scan_prep(list_merge, info,
							extra + len_ret,
							buflen_from_user -
							len_ret);
#endif				/* defined(WL_IW_USE_ISCAN) */
	} else {
		list = (wl_scan_results_t *) g_scan;
		len_ret =
		    (__u16) wl_iw_get_scan_prep(list, info, extra,
						buflen_from_user);
	}

#if defined(WL_IW_USE_ISCAN)
	g_scan_specified_ssid = 0;
#endif
	if ((len_ret + WE_ADD_EVENT_FIX) < buflen_from_user)
		len = len_ret;

	dwrq->length = len;
	dwrq->flags = 0;

	WL_TRACE("%s return to WE %d bytes APs=%d\n",
		 __func__, dwrq->length, list->count);
	return 0;
}

#if defined(WL_IW_USE_ISCAN)
static int
wl_iw_iscan_get_scan(struct net_device *dev,
		     struct iw_request_info *info,
		     struct iw_point *dwrq, char *extra)
{
	wl_scan_results_t *list;
	struct iw_event iwe;
	wl_bss_info_t *bi = NULL;
	int ii, j;
	int apcnt;
	char *event = extra, *end = extra + dwrq->length, *value;
	iscan_info_t *iscan = g_iscan;
	iscan_buf_t *p_buf;
	u32 counter = 0;
	u8 channel;

	WL_TRACE("%s %s buflen_from_user %d:\n",
		 dev->name, __func__, dwrq->length);

	if (!extra) {
		WL_TRACE("%s: INVALID SIOCGIWSCAN GET bad parameter\n",
			 dev->name);
		return -EINVAL;
	}

	if ((!iscan) || (!iscan->sysioc_tsk)) {
		WL_ERROR("%ssysioc_tsk\n", __func__);
		return wl_iw_get_scan(dev, info, dwrq, extra);
	}

	if (iscan->iscan_state == ISCAN_STATE_SCANING) {
		WL_TRACE("%s: SIOCGIWSCAN GET still scanning\n", dev->name);
		return -EAGAIN;
	}

	WL_TRACE("%s: SIOCGIWSCAN GET broadcast results\n", dev->name);
	apcnt = 0;
	p_buf = iscan->list_hdr;
	while (p_buf != iscan->list_cur) {
		list = &((wl_iscan_results_t *) p_buf->iscan_buf)->results;

		counter += list->count;

		if (list->version != WL_BSS_INFO_VERSION) {
			WL_ERROR("%s : list->version %d != WL_BSS_INFO_VERSION\n",
				 __func__, list->version);
			return -EINVAL;
		}

		bi = NULL;
		for (ii = 0; ii < list->count && apcnt < IW_MAX_AP;
		     apcnt++, ii++) {
			bi = bi ? (wl_bss_info_t *)((unsigned long)bi +
						     le32_to_cpu(bi->length)) :
			    list->bss_info;
			ASSERT(((unsigned long)bi + le32_to_cpu(bi->length)) <=
			       ((unsigned long)list + WLC_IW_ISCAN_MAXLEN));

			if (event + ETH_ALEN + bi->SSID_len +
			    IW_EV_UINT_LEN + IW_EV_FREQ_LEN + IW_EV_QUAL_LEN >=
			    end)
				return -E2BIG;
			iwe.cmd = SIOCGIWAP;
			iwe.u.ap_addr.sa_family = ARPHRD_ETHER;
			memcpy(iwe.u.ap_addr.sa_data, &bi->BSSID,
			       ETH_ALEN);
			event =
			    IWE_STREAM_ADD_EVENT(info, event, end, &iwe,
						 IW_EV_ADDR_LEN);

			iwe.u.data.length = le32_to_cpu(bi->SSID_len);
			iwe.cmd = SIOCGIWESSID;
			iwe.u.data.flags = 1;
			event =
			    IWE_STREAM_ADD_POINT(info, event, end, &iwe,
						 bi->SSID);

			if (le16_to_cpu(bi->capability) &
			    (WLAN_CAPABILITY_ESS | WLAN_CAPABILITY_IBSS)) {
				iwe.cmd = SIOCGIWMODE;
				if (le16_to_cpu(bi->capability) &
				    WLAN_CAPABILITY_ESS)
					iwe.u.mode = IW_MODE_INFRA;
				else
					iwe.u.mode = IW_MODE_ADHOC;
				event =
				    IWE_STREAM_ADD_EVENT(info, event, end, &iwe,
							 IW_EV_UINT_LEN);
			}

			iwe.cmd = SIOCGIWFREQ;
			channel =
			    (bi->ctl_ch ==
			     0) ? CHSPEC_CHANNEL(bi->chanspec) : bi->ctl_ch;

			if (channel <= CH_MAX_2G_CHANNEL)
				iwe.u.freq.m =
					ieee80211_dsss_chan_to_freq(channel);
			else
				iwe.u.freq.m = ieee80211_ofdm_chan_to_freq(
							WF_CHAN_FACTOR_5_G/2,
							channel);

			iwe.u.freq.e = 6;
			event =
			    IWE_STREAM_ADD_EVENT(info, event, end, &iwe,
						 IW_EV_FREQ_LEN);

			iwe.cmd = IWEVQUAL;
			iwe.u.qual.qual = rssi_to_qual(le16_to_cpu(bi->RSSI));
			iwe.u.qual.level = 0x100 + le16_to_cpu(bi->RSSI);
			iwe.u.qual.noise = 0x100 + bi->phy_noise;
			event =
			    IWE_STREAM_ADD_EVENT(info, event, end, &iwe,
						 IW_EV_QUAL_LEN);

			wl_iw_handle_scanresults_ies(&event, end, info, bi);

			iwe.cmd = SIOCGIWENCODE;
			if (le16_to_cpu(bi->capability) &
			    WLAN_CAPABILITY_PRIVACY)
				iwe.u.data.flags =
				    IW_ENCODE_ENABLED | IW_ENCODE_NOKEY;
			else
				iwe.u.data.flags = IW_ENCODE_DISABLED;
			iwe.u.data.length = 0;
			event =
			    IWE_STREAM_ADD_POINT(info, event, end, &iwe,
						 (char *)event);

			if (bi->rateset.count) {
				if (event + IW_MAX_BITRATES * IW_EV_PARAM_LEN >=
				    end)
					return -E2BIG;

				value = event + IW_EV_LCP_LEN;
				iwe.cmd = SIOCGIWRATE;
				iwe.u.bitrate.fixed = iwe.u.bitrate.disabled =
				    0;
				for (j = 0;
				     j < bi->rateset.count
				     && j < IW_MAX_BITRATES; j++) {
					iwe.u.bitrate.value =
					    (bi->rateset.rates[j] & 0x7f) *
					    500000;
					value =
					    IWE_STREAM_ADD_VALUE(info, event,
						 value, end,
						 &iwe,
						 IW_EV_PARAM_LEN);
				}
				event = value;
			}
		}
		p_buf = p_buf->next;
	}

	dwrq->length = event - extra;
	dwrq->flags = 0;

	WL_TRACE("%s return to WE %d bytes APs=%d\n",
		 __func__, dwrq->length, counter);

	if (!dwrq->length)
		return -EAGAIN;

	return 0;
}
#endif				/* defined(WL_IW_USE_ISCAN) */

static int
wl_iw_set_essid(struct net_device *dev,
		struct iw_request_info *info,
		struct iw_point *dwrq, char *extra)
{
	int error;
	wl_join_params_t join_params;
	int join_params_size;

	WL_TRACE("%s: SIOCSIWESSID\n", dev->name);

	if (g_set_essid_before_scan)
		return -EAGAIN;

	memset(&g_ssid, 0, sizeof(g_ssid));

	CHECK_EXTRA_FOR_NULL(extra);

	if (dwrq->length && extra) {
#if WIRELESS_EXT > 20
		g_ssid.SSID_len = min_t(size_t, sizeof(g_ssid.SSID),
					dwrq->length);
#else
		g_ssid.SSID_len = min_t(size_t, sizeof(g_ssid.SSID),
					dwrq->length - 1);
#endif
		memcpy(g_ssid.SSID, extra, g_ssid.SSID_len);
	} else {
		g_ssid.SSID_len = 0;
	}
	g_ssid.SSID_len = cpu_to_le32(g_ssid.SSID_len);

	memset(&join_params, 0, sizeof(join_params));
	join_params_size = sizeof(join_params.ssid);

	memcpy(&join_params.ssid.SSID, g_ssid.SSID, g_ssid.SSID_len);
	join_params.ssid.SSID_len = cpu_to_le32(g_ssid.SSID_len);
	memcpy(join_params.params.bssid, ether_bcast, ETH_ALEN);

	wl_iw_ch_to_chanspec(g_wl_iw_params.target_channel, &join_params,
			     &join_params_size);

	error = dev_wlc_ioctl(dev, WLC_SET_SSID, &join_params,
				join_params_size);
	if (error)
		WL_ERROR("Invalid ioctl data=%d\n", error);

	if (g_ssid.SSID_len) {
		WL_TRACE("%s: join SSID=%s ch=%d\n",
			 __func__, g_ssid.SSID, g_wl_iw_params.target_channel);
	}
	return 0;
}

static int
wl_iw_get_essid(struct net_device *dev,
		struct iw_request_info *info,
		struct iw_point *dwrq, char *extra)
{
	wlc_ssid_t ssid;
	int error;

	WL_TRACE("%s: SIOCGIWESSID\n", dev->name);

	if (!extra)
		return -EINVAL;

	error = dev_wlc_ioctl(dev, WLC_GET_SSID, &ssid, sizeof(ssid));
	if (error) {
		WL_ERROR("Error getting the SSID\n");
		return error;
	}

	ssid.SSID_len = le32_to_cpu(ssid.SSID_len);

	memcpy(extra, ssid.SSID, ssid.SSID_len);

	dwrq->length = ssid.SSID_len;

	dwrq->flags = 1;

	return 0;
}

static int
wl_iw_set_nick(struct net_device *dev,
	       struct iw_request_info *info, struct iw_point *dwrq, char *extra)
{
	wl_iw_t *iw = *(wl_iw_t **) netdev_priv(dev);

	WL_TRACE("%s: SIOCSIWNICKN\n", dev->name);

	if (!extra)
		return -EINVAL;

	if (dwrq->length > sizeof(iw->nickname))
		return -E2BIG;

	memcpy(iw->nickname, extra, dwrq->length);
	iw->nickname[dwrq->length - 1] = '\0';

	return 0;
}

static int
wl_iw_get_nick(struct net_device *dev,
	       struct iw_request_info *info, struct iw_point *dwrq, char *extra)
{
	wl_iw_t *iw = *(wl_iw_t **) netdev_priv(dev);

	WL_TRACE("%s: SIOCGIWNICKN\n", dev->name);

	if (!extra)
		return -EINVAL;

	strcpy(extra, iw->nickname);
	dwrq->length = strlen(extra) + 1;

	return 0;
}

static int
wl_iw_set_rate(struct net_device *dev,
	       struct iw_request_info *info, struct iw_param *vwrq, char *extra)
{
	wl_rateset_t rateset;
	int error, rate, i, error_bg, error_a;

	WL_TRACE("%s: SIOCSIWRATE\n", dev->name);

	error = dev_wlc_ioctl(dev, WLC_GET_CURR_RATESET, &rateset,
				sizeof(rateset));
	if (error)
		return error;

	rateset.count = le32_to_cpu(rateset.count);

	if (vwrq->value < 0)
		rate = rateset.rates[rateset.count - 1] & 0x7f;
	else if (vwrq->value < rateset.count)
		rate = rateset.rates[vwrq->value] & 0x7f;
	else
		rate = vwrq->value / 500000;

	if (vwrq->fixed) {
		error_bg = dev_wlc_intvar_set(dev, "bg_rate", rate);
		error_a = dev_wlc_intvar_set(dev, "a_rate", rate);

		if (error_bg && error_a)
			return error_bg | error_a;
	} else {
		error_bg = dev_wlc_intvar_set(dev, "bg_rate", 0);
		error_a = dev_wlc_intvar_set(dev, "a_rate", 0);

		if (error_bg && error_a)
			return error_bg | error_a;

		for (i = 0; i < rateset.count; i++)
			if ((rateset.rates[i] & 0x7f) > rate)
				break;
		rateset.count = cpu_to_le32(i);

		error = dev_wlc_ioctl(dev, WLC_SET_RATESET, &rateset,
					sizeof(rateset));
		if (error)
			return error;
	}

	return 0;
}

static int
wl_iw_get_rate(struct net_device *dev,
	       struct iw_request_info *info, struct iw_param *vwrq, char *extra)
{
	int error, rate;

	WL_TRACE("%s: SIOCGIWRATE\n", dev->name);

	error = dev_wlc_ioctl(dev, WLC_GET_RATE, &rate, sizeof(rate));
	if (error)
		return error;
	rate = le32_to_cpu(rate);
	vwrq->value = rate * 500000;

	return 0;
}

static int
wl_iw_set_rts(struct net_device *dev,
	      struct iw_request_info *info, struct iw_param *vwrq, char *extra)
{
	int error, rts;

	WL_TRACE("%s: SIOCSIWRTS\n", dev->name);

	if (vwrq->disabled)
		rts = DOT11_DEFAULT_RTS_LEN;
	else if (vwrq->value < 0 || vwrq->value > DOT11_DEFAULT_RTS_LEN)
		return -EINVAL;
	else
		rts = vwrq->value;

	error = dev_wlc_intvar_set(dev, "rtsthresh", rts);
	if (error)
		return error;

	return 0;
}

static int
wl_iw_get_rts(struct net_device *dev,
	      struct iw_request_info *info, struct iw_param *vwrq, char *extra)
{
	int error, rts;

	WL_TRACE("%s: SIOCGIWRTS\n", dev->name);

	error = dev_wlc_intvar_get(dev, "rtsthresh", &rts);
	if (error)
		return error;

	vwrq->value = rts;
	vwrq->disabled = (rts >= DOT11_DEFAULT_RTS_LEN);
	vwrq->fixed = 1;

	return 0;
}

static int
wl_iw_set_frag(struct net_device *dev,
	       struct iw_request_info *info, struct iw_param *vwrq, char *extra)
{
	int error, frag;

	WL_TRACE("%s: SIOCSIWFRAG\n", dev->name);

	if (vwrq->disabled)
		frag = DOT11_DEFAULT_FRAG_LEN;
	else if (vwrq->value < 0 || vwrq->value > DOT11_DEFAULT_FRAG_LEN)
		return -EINVAL;
	else
		frag = vwrq->value;

	error = dev_wlc_intvar_set(dev, "fragthresh", frag);
	if (error)
		return error;

	return 0;
}

static int
wl_iw_get_frag(struct net_device *dev,
	       struct iw_request_info *info, struct iw_param *vwrq, char *extra)
{
	int error, fragthreshold;

	WL_TRACE("%s: SIOCGIWFRAG\n", dev->name);

	error = dev_wlc_intvar_get(dev, "fragthresh", &fragthreshold);
	if (error)
		return error;

	vwrq->value = fragthreshold;
	vwrq->disabled = (fragthreshold >= DOT11_DEFAULT_FRAG_LEN);
	vwrq->fixed = 1;

	return 0;
}

static int
wl_iw_set_txpow(struct net_device *dev,
		struct iw_request_info *info,
		struct iw_param *vwrq, char *extra)
{
	int error, disable;
	u16 txpwrmw;
	WL_TRACE("%s: SIOCSIWTXPOW\n", dev->name);

	disable = vwrq->disabled ? WL_RADIO_SW_DISABLE : 0;
	disable += WL_RADIO_SW_DISABLE << 16;

	disable = cpu_to_le32(disable);
	error = dev_wlc_ioctl(dev, WLC_SET_RADIO, &disable, sizeof(disable));
	if (error)
		return error;

	if (disable & WL_RADIO_SW_DISABLE)
		return 0;

	if (!(vwrq->flags & IW_TXPOW_MWATT))
		return -EINVAL;

	if (vwrq->value < 0)
		return 0;

	if (vwrq->value > 0xffff)
		txpwrmw = 0xffff;
	else
		txpwrmw = (u16) vwrq->value;

	error = dev_wlc_intvar_set(dev, "qtxpower",
				   (int)(brcmu_mw_to_qdbm(txpwrmw)));
	return error;
}

static int
wl_iw_get_txpow(struct net_device *dev,
		struct iw_request_info *info,
		struct iw_param *vwrq, char *extra)
{
	int error, disable, txpwrdbm;
	u8 result;

	WL_TRACE("%s: SIOCGIWTXPOW\n", dev->name);

	error = dev_wlc_ioctl(dev, WLC_GET_RADIO, &disable, sizeof(disable));
	if (error)
		return error;

	error = dev_wlc_intvar_get(dev, "qtxpower", &txpwrdbm);
	if (error)
		return error;

	disable = le32_to_cpu(disable);
	result = (u8) (txpwrdbm & ~WL_TXPWR_OVERRIDE);
	vwrq->value = (s32) brcmu_qdbm_to_mw(result);
	vwrq->fixed = 0;
	vwrq->disabled =
	    (disable & (WL_RADIO_SW_DISABLE | WL_RADIO_HW_DISABLE)) ? 1 : 0;
	vwrq->flags = IW_TXPOW_MWATT;

	return 0;
}

#if WIRELESS_EXT > 10
static int
wl_iw_set_retry(struct net_device *dev,
		struct iw_request_info *info,
		struct iw_param *vwrq, char *extra)
{
	int error, lrl, srl;

	WL_TRACE("%s: SIOCSIWRETRY\n", dev->name);

	if (vwrq->disabled || (vwrq->flags & IW_RETRY_LIFETIME))
		return -EINVAL;

	if (vwrq->flags & IW_RETRY_LIMIT) {

#if WIRELESS_EXT > 20
		if ((vwrq->flags & IW_RETRY_LONG)
		    || (vwrq->flags & IW_RETRY_MAX)
		    || !((vwrq->flags & IW_RETRY_SHORT)
			 || (vwrq->flags & IW_RETRY_MIN))) {
#else
		if ((vwrq->flags & IW_RETRY_MAX)
		    || !(vwrq->flags & IW_RETRY_MIN)) {
#endif
			lrl = cpu_to_le32(vwrq->value);
			error = dev_wlc_ioctl(dev, WLC_SET_LRL, &lrl,
						sizeof(lrl));
			if (error)
				return error;
		}
#if WIRELESS_EXT > 20
		if ((vwrq->flags & IW_RETRY_SHORT)
		    || (vwrq->flags & IW_RETRY_MIN)
		    || !((vwrq->flags & IW_RETRY_LONG)
			 || (vwrq->flags & IW_RETRY_MAX))) {
#else
		if ((vwrq->flags & IW_RETRY_MIN)
		    || !(vwrq->flags & IW_RETRY_MAX)) {
#endif
			srl = cpu_to_le32(vwrq->value);
			error = dev_wlc_ioctl(dev, WLC_SET_SRL, &srl,
						sizeof(srl));
			if (error)
				return error;
		}
	}
	return 0;
}

static int
wl_iw_get_retry(struct net_device *dev,
		struct iw_request_info *info,
		struct iw_param *vwrq, char *extra)
{
	int error, lrl, srl;

	WL_TRACE("%s: SIOCGIWRETRY\n", dev->name);

	vwrq->disabled = 0;

	if ((vwrq->flags & IW_RETRY_TYPE) == IW_RETRY_LIFETIME)
		return -EINVAL;

	error = dev_wlc_ioctl(dev, WLC_GET_LRL, &lrl, sizeof(lrl));
	if (error)
		return error;

	error = dev_wlc_ioctl(dev, WLC_GET_SRL, &srl, sizeof(srl));
	if (error)
		return error;

	lrl = le32_to_cpu(lrl);
	srl = le32_to_cpu(srl);

	if (vwrq->flags & IW_RETRY_MAX) {
		vwrq->flags = IW_RETRY_LIMIT | IW_RETRY_MAX;
		vwrq->value = lrl;
	} else {
		vwrq->flags = IW_RETRY_LIMIT;
		vwrq->value = srl;
		if (srl != lrl)
			vwrq->flags |= IW_RETRY_MIN;
	}

	return 0;
}
#endif				/* WIRELESS_EXT > 10 */

static int
wl_iw_set_encode(struct net_device *dev,
		 struct iw_request_info *info,
		 struct iw_point *dwrq, char *extra)
{
	wl_wsec_key_t key;
	int error, val, wsec;

	WL_TRACE("%s: SIOCSIWENCODE\n", dev->name);

	memset(&key, 0, sizeof(key));

	if ((dwrq->flags & IW_ENCODE_INDEX) == 0) {
		for (key.index = 0; key.index < DOT11_MAX_DEFAULT_KEYS;
		     key.index++) {
			val = cpu_to_le32(key.index);
			error = dev_wlc_ioctl(dev, WLC_GET_KEY_PRIMARY, &val,
						sizeof(val));
			if (error)
				return error;
			val = le32_to_cpu(val);
			if (val)
				break;
		}
		if (key.index == DOT11_MAX_DEFAULT_KEYS)
			key.index = 0;
	} else {
		key.index = (dwrq->flags & IW_ENCODE_INDEX) - 1;
		if (key.index >= DOT11_MAX_DEFAULT_KEYS)
			return -EINVAL;
	}

	if (!extra || !dwrq->length || (dwrq->flags & IW_ENCODE_NOKEY)) {
		val = cpu_to_le32(key.index);
		error = dev_wlc_ioctl(dev, WLC_SET_KEY_PRIMARY, &val,
					sizeof(val));
		if (error)
			return error;
	} else {
		key.len = dwrq->length;

		if (dwrq->length > sizeof(key.data))
			return -EINVAL;

		memcpy(key.data, extra, dwrq->length);

		key.flags = WL_PRIMARY_KEY;
		switch (key.len) {
		case WLAN_KEY_LEN_WEP40:
			key.algo = CRYPTO_ALGO_WEP1;
			break;
		case WLAN_KEY_LEN_WEP104:
			key.algo = CRYPTO_ALGO_WEP128;
			break;
		case WLAN_KEY_LEN_TKIP:
			key.algo = CRYPTO_ALGO_TKIP;
			break;
		case WLAN_KEY_LEN_AES_CMAC:
			key.algo = CRYPTO_ALGO_AES_CCM;
			break;
		default:
			return -EINVAL;
		}

		swap_key_from_BE(&key);
		error = dev_wlc_ioctl(dev, WLC_SET_KEY, &key, sizeof(key));
		if (error)
			return error;
	}

	val = (dwrq->flags & IW_ENCODE_DISABLED) ? 0 : WEP_ENABLED;

	error = dev_wlc_intvar_get(dev, "wsec", &wsec);
	if (error)
		return error;

	wsec &= ~(WEP_ENABLED);
	wsec |= val;

	error = dev_wlc_intvar_set(dev, "wsec", wsec);
	if (error)
		return error;

	val = (dwrq->flags & IW_ENCODE_RESTRICTED) ? 1 : 0;
	val = cpu_to_le32(val);
	error = dev_wlc_ioctl(dev, WLC_SET_AUTH, &val, sizeof(val));
	if (error)
		return error;

	return 0;
}

static int
wl_iw_get_encode(struct net_device *dev,
		 struct iw_request_info *info,
		 struct iw_point *dwrq, char *extra)
{
	wl_wsec_key_t key;
	int error, val, wsec, auth;

	WL_TRACE("%s: SIOCGIWENCODE\n", dev->name);

	memset(&key, 0, sizeof(wl_wsec_key_t));

	if ((dwrq->flags & IW_ENCODE_INDEX) == 0) {
		for (key.index = 0; key.index < DOT11_MAX_DEFAULT_KEYS;
		     key.index++) {
			val = key.index;
			error = dev_wlc_ioctl(dev, WLC_GET_KEY_PRIMARY, &val,
						sizeof(val));
			if (error)
				return error;
			val = le32_to_cpu(val);
			if (val)
				break;
		}
	} else
		key.index = (dwrq->flags & IW_ENCODE_INDEX) - 1;

	if (key.index >= DOT11_MAX_DEFAULT_KEYS)
		key.index = 0;

	error = dev_wlc_ioctl(dev, WLC_GET_WSEC, &wsec, sizeof(wsec));
	if (error)
		return error;

	error = dev_wlc_ioctl(dev, WLC_GET_AUTH, &auth, sizeof(auth));
	if (error)
		return error;

	swap_key_to_BE(&key);

	wsec = le32_to_cpu(wsec);
	auth = le32_to_cpu(auth);
	dwrq->length = min_t(u16, WLAN_MAX_KEY_LEN, key.len);

	dwrq->flags = key.index + 1;
	if (!(wsec & (WEP_ENABLED | TKIP_ENABLED | AES_ENABLED)))
		dwrq->flags |= IW_ENCODE_DISABLED;

	if (auth)
		dwrq->flags |= IW_ENCODE_RESTRICTED;

	if (dwrq->length && extra)
		memcpy(extra, key.data, dwrq->length);

	return 0;
}

static int
wl_iw_set_power(struct net_device *dev,
		struct iw_request_info *info,
		struct iw_param *vwrq, char *extra)
{
	int error, pm;

	WL_TRACE("%s: SIOCSIWPOWER\n", dev->name);

	pm = vwrq->disabled ? PM_OFF : PM_MAX;

	pm = cpu_to_le32(pm);
	error = dev_wlc_ioctl(dev, WLC_SET_PM, &pm, sizeof(pm));
	if (error)
		return error;

	return 0;
}

static int
wl_iw_get_power(struct net_device *dev,
		struct iw_request_info *info,
		struct iw_param *vwrq, char *extra)
{
	int error, pm;

	WL_TRACE("%s: SIOCGIWPOWER\n", dev->name);

	error = dev_wlc_ioctl(dev, WLC_GET_PM, &pm, sizeof(pm));
	if (error)
		return error;

	pm = le32_to_cpu(pm);
	vwrq->disabled = pm ? 0 : 1;
	vwrq->flags = IW_POWER_ALL_R;

	return 0;
}

#if WIRELESS_EXT > 17
static int
wl_iw_set_wpaie(struct net_device *dev,
		struct iw_request_info *info, struct iw_point *iwp, char *extra)
{

	WL_TRACE("%s: SIOCSIWGENIE\n", dev->name);

	CHECK_EXTRA_FOR_NULL(extra);

	dev_wlc_bufvar_set(dev, "wpaie", extra, iwp->length);

	return 0;
}

static int
wl_iw_get_wpaie(struct net_device *dev,
		struct iw_request_info *info, struct iw_point *iwp, char *extra)
{
	WL_TRACE("%s: SIOCGIWGENIE\n", dev->name);
	iwp->length = 64;
	dev_wlc_bufvar_get(dev, "wpaie", extra, iwp->length);
	return 0;
}

static int
wl_iw_set_encodeext(struct net_device *dev,
		    struct iw_request_info *info,
		    struct iw_point *dwrq, char *extra)
{
	wl_wsec_key_t key;
	int error;
	struct iw_encode_ext *iwe;

	WL_TRACE("%s: SIOCSIWENCODEEXT\n", dev->name);

	CHECK_EXTRA_FOR_NULL(extra);

	memset(&key, 0, sizeof(key));
	iwe = (struct iw_encode_ext *)extra;

	if (dwrq->flags & IW_ENCODE_DISABLED) {

	}

	key.index = 0;
	if (dwrq->flags & IW_ENCODE_INDEX)
		key.index = (dwrq->flags & IW_ENCODE_INDEX) - 1;

	key.len = iwe->key_len;

	if (!is_multicast_ether_addr(iwe->addr.sa_data))
		memcpy(&key.ea, &iwe->addr.sa_data, ETH_ALEN);

	if (key.len == 0) {
		if (iwe->ext_flags & IW_ENCODE_EXT_SET_TX_KEY) {
			WL_WSEC("Changing the the primary Key to %d\n",
				key.index);
			key.index = cpu_to_le32(key.index);
			error = dev_wlc_ioctl(dev, WLC_SET_KEY_PRIMARY,
					      &key.index, sizeof(key.index));
			if (error)
				return error;
		} else {
			swap_key_from_BE(&key);
			dev_wlc_ioctl(dev, WLC_SET_KEY, &key, sizeof(key));
		}
	} else {
		if (iwe->key_len > sizeof(key.data))
			return -EINVAL;

		WL_WSEC("Setting the key index %d\n", key.index);
		if (iwe->ext_flags & IW_ENCODE_EXT_SET_TX_KEY) {
			WL_WSEC("key is a Primary Key\n");
			key.flags = WL_PRIMARY_KEY;
		}

		memcpy(key.data, iwe->key, iwe->key_len);

		if (iwe->alg == IW_ENCODE_ALG_TKIP) {
			u8 keybuf[8];
			memcpy(keybuf, &key.data[24], sizeof(keybuf));
			memcpy(&key.data[24], &key.data[16], sizeof(keybuf));
			memcpy(&key.data[16], keybuf, sizeof(keybuf));
		}

		if (iwe->ext_flags & IW_ENCODE_EXT_RX_SEQ_VALID) {
			unsigned char *ivptr;
			ivptr = (unsigned char *) iwe->rx_seq;
			key.rxiv.hi = (ivptr[5] << 24) | (ivptr[4] << 16) |
			    (ivptr[3] << 8) | ivptr[2];
			key.rxiv.lo = (ivptr[1] << 8) | ivptr[0];
			key.iv_initialized = true;
		}

		switch (iwe->alg) {
		case IW_ENCODE_ALG_NONE:
			key.algo = CRYPTO_ALGO_OFF;
			break;
		case IW_ENCODE_ALG_WEP:
			if (iwe->key_len == WLAN_KEY_LEN_WEP40)
				key.algo = CRYPTO_ALGO_WEP1;
			else
				key.algo = CRYPTO_ALGO_WEP128;
			break;
		case IW_ENCODE_ALG_TKIP:
			key.algo = CRYPTO_ALGO_TKIP;
			break;
		case IW_ENCODE_ALG_CCMP:
			key.algo = CRYPTO_ALGO_AES_CCM;
			break;
		default:
			break;
		}
		swap_key_from_BE(&key);

		dhd_wait_pend8021x(dev);

		error = dev_wlc_ioctl(dev, WLC_SET_KEY, &key, sizeof(key));
		if (error)
			return error;
	}
	return 0;
}

#if WIRELESS_EXT > 17
struct {
	pmkid_list_t pmkids;
	pmkid_t foo[MAXPMKID - 1];
} pmkid_list;

static int
wl_iw_set_pmksa(struct net_device *dev,
		struct iw_request_info *info,
		struct iw_param *vwrq, char *extra)
{
	struct iw_pmksa *iwpmksa;
	uint i;
	int ret = 0;

	WL_WSEC("%s: SIOCSIWPMKSA\n", dev->name);

	CHECK_EXTRA_FOR_NULL(extra);

	iwpmksa = (struct iw_pmksa *)extra;

	if (iwpmksa->cmd == IW_PMKSA_FLUSH) {
		WL_WSEC("wl_iw_set_pmksa - IW_PMKSA_FLUSH\n");
		memset((char *)&pmkid_list, 0, sizeof(pmkid_list));
	}

	else if (iwpmksa->cmd == IW_PMKSA_REMOVE) {
		{
			pmkid_list_t pmkid, *pmkidptr;
			uint j;
			pmkidptr = &pmkid;

			memcpy(&pmkidptr->pmkid[0].BSSID,
			       &iwpmksa->bssid.sa_data[0],
			       ETH_ALEN);
			memcpy(&pmkidptr->pmkid[0].PMKID,
			       &iwpmksa->pmkid[0],
			       WLAN_PMKID_LEN);

			WL_WSEC("wl_iw_set_pmksa:IW_PMKSA_REMOVE:PMKID: "
				"%pM = ", &pmkidptr->pmkid[0].BSSID);
			for (j = 0; j < WLAN_PMKID_LEN; j++)
				WL_WSEC("%02x ", pmkidptr->pmkid[0].PMKID[j]);
			WL_WSEC("\n");
		}

		for (i = 0; i < pmkid_list.pmkids.npmkid; i++)
			if (!memcmp
			    (&iwpmksa->bssid.sa_data[0],
			     &pmkid_list.pmkids.pmkid[i].BSSID, ETH_ALEN))
				break;

		if ((pmkid_list.pmkids.npmkid > 0)
		    && (i < pmkid_list.pmkids.npmkid)) {
			memset(&pmkid_list.pmkids.pmkid[i], 0, sizeof(pmkid_t));
			for (; i < (pmkid_list.pmkids.npmkid - 1); i++) {
				memcpy(&pmkid_list.pmkids.pmkid[i].BSSID,
				       &pmkid_list.pmkids.pmkid[i + 1].BSSID,
				       ETH_ALEN);
				memcpy(&pmkid_list.pmkids.pmkid[i].PMKID,
				       &pmkid_list.pmkids.pmkid[i + 1].PMKID,
				       WLAN_PMKID_LEN);
			}
			pmkid_list.pmkids.npmkid--;
		} else
			ret = -EINVAL;
	}

	else if (iwpmksa->cmd == IW_PMKSA_ADD) {
		for (i = 0; i < pmkid_list.pmkids.npmkid; i++)
			if (!memcmp
			    (&iwpmksa->bssid.sa_data[0],
			     &pmkid_list.pmkids.pmkid[i].BSSID, ETH_ALEN))
				break;
		if (i < MAXPMKID) {
			memcpy(&pmkid_list.pmkids.pmkid[i].BSSID,
			       &iwpmksa->bssid.sa_data[0],
			       ETH_ALEN);
			memcpy(&pmkid_list.pmkids.pmkid[i].PMKID,
			       &iwpmksa->pmkid[0],
			       WLAN_PMKID_LEN);
			if (i == pmkid_list.pmkids.npmkid)
				pmkid_list.pmkids.npmkid++;
		} else
			ret = -EINVAL;
		{
			uint j;
			uint k;
			k = pmkid_list.pmkids.npmkid;
			WL_WSEC("wl_iw_set_pmksa,IW_PMKSA_ADD - PMKID: %pM = ",
				&pmkid_list.pmkids.pmkid[k].BSSID);
			for (j = 0; j < WLAN_PMKID_LEN; j++)
				WL_WSEC("%02x ",
					pmkid_list.pmkids.pmkid[k].PMKID[j]);
			WL_WSEC("\n");
		}
	}
	WL_WSEC("PRINTING pmkid LIST - No of elements %d\n",
		pmkid_list.pmkids.npmkid);
	for (i = 0; i < pmkid_list.pmkids.npmkid; i++) {
		uint j;
		WL_WSEC("PMKID[%d]: %pM = ",
			i, &pmkid_list.pmkids.pmkid[i].BSSID);
		for (j = 0; j < WLAN_PMKID_LEN; j++)
			WL_WSEC("%02x ", pmkid_list.pmkids.pmkid[i].PMKID[j]);
		WL_WSEC("\n");
	}
	WL_WSEC("\n");

	if (!ret)
		ret = dev_wlc_bufvar_set(dev, "pmkid_info", (char *)&pmkid_list,
					 sizeof(pmkid_list));
	return ret;
}
#endif				/* WIRELESS_EXT > 17 */

static int
wl_iw_get_encodeext(struct net_device *dev,
		    struct iw_request_info *info,
		    struct iw_param *vwrq, char *extra)
{
	WL_TRACE("%s: SIOCGIWENCODEEXT\n", dev->name);
	return 0;
}

static int
wl_iw_set_wpaauth(struct net_device *dev,
		  struct iw_request_info *info,
		  struct iw_param *vwrq, char *extra)
{
	int error = 0;
	int paramid;
	int paramval;
	int val = 0;
	wl_iw_t *iw = *(wl_iw_t **) netdev_priv(dev);

	WL_TRACE("%s: SIOCSIWAUTH\n", dev->name);

	paramid = vwrq->flags & IW_AUTH_INDEX;
	paramval = vwrq->value;

	WL_TRACE("%s: SIOCSIWAUTH, paramid = 0x%0x, paramval = 0x%0x\n",
		 dev->name, paramid, paramval);

	switch (paramid) {
	case IW_AUTH_WPA_VERSION:
		if (paramval & IW_AUTH_WPA_VERSION_DISABLED)
			val = WPA_AUTH_DISABLED;
		else if (paramval & (IW_AUTH_WPA_VERSION_WPA))
			val = WPA_AUTH_PSK | WPA_AUTH_UNSPECIFIED;
		else if (paramval & IW_AUTH_WPA_VERSION_WPA2)
			val = WPA2_AUTH_PSK | WPA2_AUTH_UNSPECIFIED;
		WL_INFORM("%s: %d: setting wpa_auth to 0x%0x\n",
			  __func__, __LINE__, val);
		error = dev_wlc_intvar_set(dev, "wpa_auth", val);
		if (error)
			return error;
		break;
	case IW_AUTH_CIPHER_PAIRWISE:
	case IW_AUTH_CIPHER_GROUP:
		if (paramval & (IW_AUTH_CIPHER_WEP40 | IW_AUTH_CIPHER_WEP104))
			val = WEP_ENABLED;
		if (paramval & IW_AUTH_CIPHER_TKIP)
			val = TKIP_ENABLED;
		if (paramval & IW_AUTH_CIPHER_CCMP)
			val = AES_ENABLED;

		if (paramid == IW_AUTH_CIPHER_PAIRWISE) {
			iw->pwsec = val;
			val |= iw->gwsec;
		} else {
			iw->gwsec = val;
			val |= iw->pwsec;
		}

		if (iw->privacy_invoked && !val) {
			WL_WSEC("%s: %s: 'Privacy invoked' true but clearing wsec, assuming we're a WPS enrollee\n",
				dev->name, __func__);
			error = dev_wlc_intvar_set(dev, "is_WPS_enrollee",
							true);
			if (error) {
				WL_WSEC("Failed to set is_WPS_enrollee\n");
				return error;
			}
		} else if (val) {
			error = dev_wlc_intvar_set(dev, "is_WPS_enrollee",
							false);
			if (error) {
				WL_WSEC("Failed to clear is_WPS_enrollee\n");
				return error;
			}
		}

		error = dev_wlc_intvar_set(dev, "wsec", val);
		if (error)
			return error;

		break;

	case IW_AUTH_KEY_MGMT:
		error = dev_wlc_intvar_get(dev, "wpa_auth", &val);
		if (error)
			return error;

		if (val & (WPA_AUTH_PSK | WPA_AUTH_UNSPECIFIED)) {
			if (paramval & IW_AUTH_KEY_MGMT_PSK)
				val = WPA_AUTH_PSK;
			else
				val = WPA_AUTH_UNSPECIFIED;
		} else if (val & (WPA2_AUTH_PSK | WPA2_AUTH_UNSPECIFIED)) {
			if (paramval & IW_AUTH_KEY_MGMT_PSK)
				val = WPA2_AUTH_PSK;
			else
				val = WPA2_AUTH_UNSPECIFIED;
		}
		WL_INFORM("%s: %d: setting wpa_auth to %d\n",
			  __func__, __LINE__, val);
		error = dev_wlc_intvar_set(dev, "wpa_auth", val);
		if (error)
			return error;

		break;
	case IW_AUTH_TKIP_COUNTERMEASURES:
		dev_wlc_bufvar_set(dev, "tkip_countermeasures",
				   (char *)&paramval, 1);
		break;

	case IW_AUTH_80211_AUTH_ALG:
		WL_INFORM("Setting the D11auth %d\n", paramval);
		if (paramval == IW_AUTH_ALG_OPEN_SYSTEM)
			val = 0;
		else if (paramval == IW_AUTH_ALG_SHARED_KEY)
			val = 1;
		else if (paramval ==
			 (IW_AUTH_ALG_OPEN_SYSTEM | IW_AUTH_ALG_SHARED_KEY))
			val = 2;
		else
			error = 1;
		if (!error) {
			error = dev_wlc_intvar_set(dev, "auth", val);
			if (error)
				return error;
		}
		break;

	case IW_AUTH_WPA_ENABLED:
		if (paramval == 0) {
			iw->pwsec = 0;
			iw->gwsec = 0;
			error = dev_wlc_intvar_get(dev, "wsec", &val);
			if (error)
				return error;
			if (val & (TKIP_ENABLED | AES_ENABLED)) {
				val &= ~(TKIP_ENABLED | AES_ENABLED);
				dev_wlc_intvar_set(dev, "wsec", val);
			}
			val = 0;
			WL_INFORM("%s: %d: setting wpa_auth to %d\n",
				  __func__, __LINE__, val);
			dev_wlc_intvar_set(dev, "wpa_auth", 0);
			return error;
		}
		break;

	case IW_AUTH_DROP_UNENCRYPTED:
		dev_wlc_bufvar_set(dev, "wsec_restrict", (char *)&paramval, 1);
		break;

	case IW_AUTH_RX_UNENCRYPTED_EAPOL:
		dev_wlc_bufvar_set(dev, "rx_unencrypted_eapol",
				   (char *)&paramval, 1);
		break;

#if WIRELESS_EXT > 17
	case IW_AUTH_ROAMING_CONTROL:
		WL_INFORM("%s: IW_AUTH_ROAMING_CONTROL\n", __func__);
		break;
	case IW_AUTH_PRIVACY_INVOKED:
		{
			int wsec;

			if (paramval == 0) {
				iw->privacy_invoked = false;
				error = dev_wlc_intvar_set(dev,
						"is_WPS_enrollee", false);
				if (error) {
					WL_WSEC("Failed to clear iovar is_WPS_enrollee\n");
					return error;
				}
			} else {
				iw->privacy_invoked = true;
				error = dev_wlc_intvar_get(dev, "wsec", &wsec);
				if (error)
					return error;

				if (!(IW_WSEC_ENABLED(wsec))) {
					error = dev_wlc_intvar_set(dev,
							"is_WPS_enrollee",
							true);
					if (error) {
						WL_WSEC("Failed to set iovar is_WPS_enrollee\n");
						return error;
					}
				} else {
					error = dev_wlc_intvar_set(dev,
							"is_WPS_enrollee",
							false);
					if (error) {
						WL_WSEC("Failed to clear is_WPS_enrollee\n");
						return error;
					}
				}
			}
			break;
		}
#endif				/* WIRELESS_EXT > 17 */
	default:
		break;
	}
	return 0;
}

#define VAL_PSK(_val) (((_val) & WPA_AUTH_PSK) || ((_val) & WPA2_AUTH_PSK))

static int
wl_iw_get_wpaauth(struct net_device *dev,
		  struct iw_request_info *info,
		  struct iw_param *vwrq, char *extra)
{
	int error;
	int paramid;
	int paramval = 0;
	int val;
	wl_iw_t *iw = *(wl_iw_t **) netdev_priv(dev);

	WL_TRACE("%s: SIOCGIWAUTH\n", dev->name);

	paramid = vwrq->flags & IW_AUTH_INDEX;

	switch (paramid) {
	case IW_AUTH_WPA_VERSION:
		error = dev_wlc_intvar_get(dev, "wpa_auth", &val);
		if (error)
			return error;
		if (val & (WPA_AUTH_NONE | WPA_AUTH_DISABLED))
			paramval = IW_AUTH_WPA_VERSION_DISABLED;
		else if (val & (WPA_AUTH_PSK | WPA_AUTH_UNSPECIFIED))
			paramval = IW_AUTH_WPA_VERSION_WPA;
		else if (val & (WPA2_AUTH_PSK | WPA2_AUTH_UNSPECIFIED))
			paramval = IW_AUTH_WPA_VERSION_WPA2;
		break;
	case IW_AUTH_CIPHER_PAIRWISE:
	case IW_AUTH_CIPHER_GROUP:
		if (paramid == IW_AUTH_CIPHER_PAIRWISE)
			val = iw->pwsec;
		else
			val = iw->gwsec;

		paramval = 0;
		if (val) {
			if (val & WEP_ENABLED)
				paramval |=
				    (IW_AUTH_CIPHER_WEP40 |
				     IW_AUTH_CIPHER_WEP104);
			if (val & TKIP_ENABLED)
				paramval |= (IW_AUTH_CIPHER_TKIP);
			if (val & AES_ENABLED)
				paramval |= (IW_AUTH_CIPHER_CCMP);
		} else
			paramval = IW_AUTH_CIPHER_NONE;
		break;
	case IW_AUTH_KEY_MGMT:
		error = dev_wlc_intvar_get(dev, "wpa_auth", &val);
		if (error)
			return error;
		if (VAL_PSK(val))
			paramval = IW_AUTH_KEY_MGMT_PSK;
		else
			paramval = IW_AUTH_KEY_MGMT_802_1X;

		break;
	case IW_AUTH_TKIP_COUNTERMEASURES:
		dev_wlc_bufvar_get(dev, "tkip_countermeasures",
				   (char *)&paramval, 1);
		break;

	case IW_AUTH_DROP_UNENCRYPTED:
		dev_wlc_bufvar_get(dev, "wsec_restrict", (char *)&paramval, 1);
		break;

	case IW_AUTH_RX_UNENCRYPTED_EAPOL:
		dev_wlc_bufvar_get(dev, "rx_unencrypted_eapol",
				   (char *)&paramval, 1);
		break;

	case IW_AUTH_80211_AUTH_ALG:
		error = dev_wlc_intvar_get(dev, "auth", &val);
		if (error)
			return error;
		if (!val)
			paramval = IW_AUTH_ALG_OPEN_SYSTEM;
		else
			paramval = IW_AUTH_ALG_SHARED_KEY;
		break;
	case IW_AUTH_WPA_ENABLED:
		error = dev_wlc_intvar_get(dev, "wpa_auth", &val);
		if (error)
			return error;
		if (val)
			paramval = true;
		else
			paramval = false;
		break;
#if WIRELESS_EXT > 17
	case IW_AUTH_ROAMING_CONTROL:
		WL_ERROR("%s: IW_AUTH_ROAMING_CONTROL\n", __func__);
		break;
	case IW_AUTH_PRIVACY_INVOKED:
		paramval = iw->privacy_invoked;
		break;

#endif
	}
	vwrq->value = paramval;
	return 0;
}
#endif				/* WIRELESS_EXT > 17 */

static const iw_handler wl_iw_handler[] = {
	(iw_handler) wl_iw_config_commit,
	(iw_handler) wl_iw_get_name,
	(iw_handler) NULL,
	(iw_handler) NULL,
	(iw_handler) wl_iw_set_freq,
	(iw_handler) wl_iw_get_freq,
	(iw_handler) wl_iw_set_mode,
	(iw_handler) wl_iw_get_mode,
	(iw_handler) NULL,
	(iw_handler) NULL,
	(iw_handler) NULL,
	(iw_handler) wl_iw_get_range,
	(iw_handler) NULL,
	(iw_handler) NULL,
	(iw_handler) NULL,
	(iw_handler) NULL,
	(iw_handler) wl_iw_set_spy,
	(iw_handler) wl_iw_get_spy,
	(iw_handler) NULL,
	(iw_handler) NULL,
	(iw_handler) wl_iw_set_wap,
	(iw_handler) wl_iw_get_wap,
#if WIRELESS_EXT > 17
	(iw_handler) wl_iw_mlme,
#else
	(iw_handler) NULL,
#endif
#if defined(WL_IW_USE_ISCAN)
	(iw_handler) wl_iw_iscan_get_aplist,
#else
	(iw_handler) wl_iw_get_aplist,
#endif
#if WIRELESS_EXT > 13
#if defined(WL_IW_USE_ISCAN)
	(iw_handler) wl_iw_iscan_set_scan,
	(iw_handler) wl_iw_iscan_get_scan,
#else
	(iw_handler) wl_iw_set_scan,
	(iw_handler) wl_iw_get_scan,
#endif
#else
	(iw_handler) NULL,
	(iw_handler) NULL,
#endif				/* WIRELESS_EXT > 13 */
	(iw_handler) wl_iw_set_essid,
	(iw_handler) wl_iw_get_essid,
	(iw_handler) wl_iw_set_nick,
	(iw_handler) wl_iw_get_nick,
	(iw_handler) NULL,
	(iw_handler) NULL,
	(iw_handler) wl_iw_set_rate,
	(iw_handler) wl_iw_get_rate,
	(iw_handler) wl_iw_set_rts,
	(iw_handler) wl_iw_get_rts,
	(iw_handler) wl_iw_set_frag,
	(iw_handler) wl_iw_get_frag,
	(iw_handler) wl_iw_set_txpow,
	(iw_handler) wl_iw_get_txpow,
#if WIRELESS_EXT > 10
	(iw_handler) wl_iw_set_retry,
	(iw_handler) wl_iw_get_retry,
#endif
	(iw_handler) wl_iw_set_encode,
	(iw_handler) wl_iw_get_encode,
	(iw_handler) wl_iw_set_power,
	(iw_handler) wl_iw_get_power,
#if WIRELESS_EXT > 17
	(iw_handler) NULL,
	(iw_handler) NULL,
	(iw_handler) wl_iw_set_wpaie,
	(iw_handler) wl_iw_get_wpaie,
	(iw_handler) wl_iw_set_wpaauth,
	(iw_handler) wl_iw_get_wpaauth,
	(iw_handler) wl_iw_set_encodeext,
	(iw_handler) wl_iw_get_encodeext,
	(iw_handler) wl_iw_set_pmksa,
#endif				/* WIRELESS_EXT > 17 */
};

#if WIRELESS_EXT > 12

const struct iw_handler_def wl_iw_handler_def = {
	.num_standard = ARRAY_SIZE(wl_iw_handler),
	.standard = (iw_handler *) wl_iw_handler,
	.num_private = 0,
	.num_private_args = 0,
	.private = 0,
	.private_args = 0,

#if WIRELESS_EXT >= 19
	.get_wireless_stats = NULL,
#endif
};
#endif				/* WIRELESS_EXT > 12 */

int wl_iw_ioctl(struct net_device *dev, struct ifreq *rq, int cmd)
{
	struct iwreq *wrq = (struct iwreq *)rq;
	struct iw_request_info info;
	iw_handler handler;
	char *extra = NULL;
	int token_size = 1, max_tokens = 0, ret = 0;

	WL_TRACE("\n%s, cmd:%x alled via dhd->do_ioctl()entry point\n",
		 __func__, cmd);
	if (cmd < SIOCIWFIRST ||
		IW_IOCTL_IDX(cmd) >= ARRAY_SIZE(wl_iw_handler)) {
		WL_ERROR("%s: error in cmd=%x : out of range\n",
			 __func__, cmd);
		return -EOPNOTSUPP;
	}

	handler = wl_iw_handler[IW_IOCTL_IDX(cmd)];
	if (!handler) {
		WL_ERROR("%s: error in cmd=%x : not supported\n",
			 __func__, cmd);
		return -EOPNOTSUPP;
	}

	switch (cmd) {

	case SIOCSIWESSID:
	case SIOCGIWESSID:
	case SIOCSIWNICKN:
	case SIOCGIWNICKN:
		max_tokens = IW_ESSID_MAX_SIZE + 1;
		break;

	case SIOCSIWENCODE:
	case SIOCGIWENCODE:
#if WIRELESS_EXT > 17
	case SIOCSIWENCODEEXT:
	case SIOCGIWENCODEEXT:
#endif
		max_tokens = wrq->u.data.length;
		break;

	case SIOCGIWRANGE:
		max_tokens = sizeof(struct iw_range) + 500;
		break;

	case SIOCGIWAPLIST:
		token_size =
		    sizeof(struct sockaddr) + sizeof(struct iw_quality);
		max_tokens = IW_MAX_AP;
		break;

#if WIRELESS_EXT > 13
	case SIOCGIWSCAN:
#if defined(WL_IW_USE_ISCAN)
		if (g_iscan)
			max_tokens = wrq->u.data.length;
		else
#endif
			max_tokens = IW_SCAN_MAX_DATA;
		break;
#endif				/* WIRELESS_EXT > 13 */

	case SIOCSIWSPY:
		token_size = sizeof(struct sockaddr);
		max_tokens = IW_MAX_SPY;
		break;

	case SIOCGIWSPY:
		token_size =
		    sizeof(struct sockaddr) + sizeof(struct iw_quality);
		max_tokens = IW_MAX_SPY;
		break;

#if WIRELESS_EXT > 17
	case SIOCSIWPMKSA:
	case SIOCSIWGENIE:
#endif
	case SIOCSIWPRIV:
		max_tokens = wrq->u.data.length;
		break;
	}

	if (max_tokens && wrq->u.data.pointer) {
		if (wrq->u.data.length > max_tokens) {
			WL_ERROR("%s: error in cmd=%x wrq->u.data.length=%d > max_tokens=%d\n",
				 __func__, cmd, wrq->u.data.length, max_tokens);
			return -E2BIG;
		}
		extra = kmalloc(max_tokens * token_size, GFP_KERNEL);
		if (!extra)
			return -ENOMEM;

		if (copy_from_user
		    (extra, wrq->u.data.pointer,
		     wrq->u.data.length * token_size)) {
			kfree(extra);
			return -EFAULT;
		}
	}

	info.cmd = cmd;
	info.flags = 0;

	ret = handler(dev, &info, &wrq->u, extra);

	if (extra) {
		if (copy_to_user
		    (wrq->u.data.pointer, extra,
		     wrq->u.data.length * token_size)) {
			kfree(extra);
			return -EFAULT;
		}

		kfree(extra);
	}

	return ret;
}

bool
wl_iw_conn_status_str(u32 event_type, u32 status, u32 reason,
		      char *stringBuf, uint buflen)
{
	typedef struct conn_fail_event_map_t {
		u32 inEvent;
		u32 inStatus;
		u32 inReason;
		const char *outName;
		const char *outCause;
	} conn_fail_event_map_t;

#define WL_IW_DONT_CARE	9999
	const conn_fail_event_map_t event_map[] = {
		{WLC_E_SET_SSID, WLC_E_STATUS_SUCCESS, WL_IW_DONT_CARE,
		 "Conn", "Success"},
		{WLC_E_SET_SSID, WLC_E_STATUS_NO_NETWORKS, WL_IW_DONT_CARE,
		 "Conn", "NoNetworks"},
		{WLC_E_SET_SSID, WLC_E_STATUS_FAIL, WL_IW_DONT_CARE,
		 "Conn", "ConfigMismatch"},
		{WLC_E_PRUNE, WL_IW_DONT_CARE, WLC_E_PRUNE_ENCR_MISMATCH,
		 "Conn", "EncrypMismatch"},
		{WLC_E_PRUNE, WL_IW_DONT_CARE, WLC_E_RSN_MISMATCH,
		 "Conn", "RsnMismatch"},
		{WLC_E_AUTH, WLC_E_STATUS_TIMEOUT, WL_IW_DONT_CARE,
		 "Conn", "AuthTimeout"},
		{WLC_E_AUTH, WLC_E_STATUS_FAIL, WL_IW_DONT_CARE,
		 "Conn", "AuthFail"},
		{WLC_E_AUTH, WLC_E_STATUS_NO_ACK, WL_IW_DONT_CARE,
		 "Conn", "AuthNoAck"},
		{WLC_E_REASSOC, WLC_E_STATUS_FAIL, WL_IW_DONT_CARE,
		 "Conn", "ReassocFail"},
		{WLC_E_REASSOC, WLC_E_STATUS_TIMEOUT, WL_IW_DONT_CARE,
		 "Conn", "ReassocTimeout"},
		{WLC_E_REASSOC, WLC_E_STATUS_ABORT, WL_IW_DONT_CARE,
		 "Conn", "ReassocAbort"},
		{WLC_E_PSK_SUP, WLC_SUP_KEYED, WL_IW_DONT_CARE,
		 "Sup", "ConnSuccess"},
		{WLC_E_PSK_SUP, WL_IW_DONT_CARE, WL_IW_DONT_CARE,
		 "Sup", "WpaHandshakeFail"},
		{WLC_E_DEAUTH_IND, WL_IW_DONT_CARE, WL_IW_DONT_CARE,
		 "Conn", "Deauth"},
		{WLC_E_DISASSOC_IND, WL_IW_DONT_CARE, WL_IW_DONT_CARE,
		 "Conn", "DisassocInd"},
		{WLC_E_DISASSOC, WL_IW_DONT_CARE, WL_IW_DONT_CARE,
		 "Conn", "Disassoc"}
	};

	const char *name = "";
	const char *cause = NULL;
	int i;

	for (i = 0; i < sizeof(event_map) / sizeof(event_map[0]); i++) {
		const conn_fail_event_map_t *row = &event_map[i];
		if (row->inEvent == event_type &&
		    (row->inStatus == status
		     || row->inStatus == WL_IW_DONT_CARE)
		    && (row->inReason == reason
			|| row->inReason == WL_IW_DONT_CARE)) {
			name = row->outName;
			cause = row->outCause;
			break;
		}
	}

	if (cause) {
		memset(stringBuf, 0, buflen);
		snprintf(stringBuf, buflen, "%s %s %02d %02d",
			 name, cause, status, reason);
		WL_INFORM("Connection status: %s\n", stringBuf);
		return true;
	} else {
		return false;
	}
}

#if WIRELESS_EXT > 14

static bool
wl_iw_check_conn_fail(wl_event_msg_t *e, char *stringBuf, uint buflen)
{
	u32 event = be32_to_cpu(e->event_type);
	u32 status = be32_to_cpu(e->status);
	u32 reason = be32_to_cpu(e->reason);

	if (wl_iw_conn_status_str(event, status, reason, stringBuf, buflen)) {
		return true;
	} else
		return false;
}
#endif

#ifndef IW_CUSTOM_MAX
#define IW_CUSTOM_MAX 256
#endif

void wl_iw_event(struct net_device *dev, wl_event_msg_t *e, void *data)
{
#if WIRELESS_EXT > 13
	union iwreq_data wrqu;
	char extra[IW_CUSTOM_MAX + 1];
	int cmd = 0;
	u32 event_type = be32_to_cpu(e->event_type);
	u16 flags = be16_to_cpu(e->flags);
	u32 datalen = be32_to_cpu(e->datalen);
	u32 status = be32_to_cpu(e->status);
	wl_iw_t *iw;
	u32 toto;
	memset(&wrqu, 0, sizeof(wrqu));
	memset(extra, 0, sizeof(extra));
	iw = 0;

	if (!dev) {
		WL_ERROR("%s: dev is null\n", __func__);
		return;
	}

	iw = *(wl_iw_t **) netdev_priv(dev);

	WL_TRACE("%s: dev=%s event=%d\n", __func__, dev->name, event_type);

	switch (event_type) {
	case WLC_E_TXFAIL:
		cmd = IWEVTXDROP;
		memcpy(wrqu.addr.sa_data, &e->addr, ETH_ALEN);
		wrqu.addr.sa_family = ARPHRD_ETHER;
		break;
#if WIRELESS_EXT > 14
	case WLC_E_JOIN:
	case WLC_E_ASSOC_IND:
	case WLC_E_REASSOC_IND:
		memcpy(wrqu.addr.sa_data, &e->addr, ETH_ALEN);
		wrqu.addr.sa_family = ARPHRD_ETHER;
		cmd = IWEVREGISTERED;
		break;
	case WLC_E_DEAUTH_IND:
	case WLC_E_DISASSOC_IND:
		cmd = SIOCGIWAP;
		memset(wrqu.addr.sa_data, 0, ETH_ALEN);
		wrqu.addr.sa_family = ARPHRD_ETHER;
		memset(&extra, 0, ETH_ALEN);
		break;
	case WLC_E_LINK:
	case WLC_E_NDIS_LINK:
		cmd = SIOCGIWAP;
		if (!(flags & WLC_EVENT_MSG_LINK)) {
			memset(wrqu.addr.sa_data, 0, ETH_ALEN);
			memset(&extra, 0, ETH_ALEN);
		} else {
			memcpy(wrqu.addr.sa_data, &e->addr, ETH_ALEN);
			WL_TRACE("Link UP\n");

		}
		wrqu.addr.sa_family = ARPHRD_ETHER;
		break;
	case WLC_E_ACTION_FRAME:
		cmd = IWEVCUSTOM;
		if (datalen + 1 <= sizeof(extra)) {
			wrqu.data.length = datalen + 1;
			extra[0] = WLC_E_ACTION_FRAME;
			memcpy(&extra[1], data, datalen);
			WL_TRACE("WLC_E_ACTION_FRAME len %d\n",
				 wrqu.data.length);
		}
		break;

	case WLC_E_ACTION_FRAME_COMPLETE:
		cmd = IWEVCUSTOM;
		memcpy(&toto, data, 4);
		if (sizeof(status) + 1 <= sizeof(extra)) {
			wrqu.data.length = sizeof(status) + 1;
			extra[0] = WLC_E_ACTION_FRAME_COMPLETE;
			memcpy(&extra[1], &status, sizeof(status));
			WL_TRACE("wl_iw_event status %d PacketId %d\n", status,
				 toto);
			WL_TRACE("WLC_E_ACTION_FRAME_COMPLETE len %d\n",
				 wrqu.data.length);
		}
		break;
#endif				/* WIRELESS_EXT > 14 */
#if WIRELESS_EXT > 17
	case WLC_E_MIC_ERROR:
		{
			struct iw_michaelmicfailure *micerrevt =
			    (struct iw_michaelmicfailure *)&extra;
			cmd = IWEVMICHAELMICFAILURE;
			wrqu.data.length = sizeof(struct iw_michaelmicfailure);
			if (flags & WLC_EVENT_MSG_GROUP)
				micerrevt->flags |= IW_MICFAILURE_GROUP;
			else
				micerrevt->flags |= IW_MICFAILURE_PAIRWISE;
			memcpy(micerrevt->src_addr.sa_data, &e->addr,
			       ETH_ALEN);
			micerrevt->src_addr.sa_family = ARPHRD_ETHER;

			break;
		}
	case WLC_E_PMKID_CACHE:
		{
			if (data) {
				struct iw_pmkid_cand *iwpmkidcand =
				    (struct iw_pmkid_cand *)&extra;
				pmkid_cand_list_t *pmkcandlist;
				pmkid_cand_t *pmkidcand;
				int count;

				cmd = IWEVPMKIDCAND;
				pmkcandlist = data;
				count = get_unaligned_be32(&pmkcandlist->
							   npmkid_cand);
				ASSERT(count >= 0);
				wrqu.data.length = sizeof(struct iw_pmkid_cand);
				pmkidcand = pmkcandlist->pmkid_cand;
				while (count) {
					memset(iwpmkidcand, 0,
					      sizeof(struct iw_pmkid_cand));
					if (pmkidcand->preauth)
						iwpmkidcand->flags |=
						    IW_PMKID_CAND_PREAUTH;
					memcpy(&iwpmkidcand->bssid.sa_data,
					       &pmkidcand->BSSID,
					       ETH_ALEN);
#ifndef SANDGATE2G
					wireless_send_event(dev, cmd, &wrqu,
							    extra);
#endif
					pmkidcand++;
					count--;
				}
			}
			return;
		}
#endif				/* WIRELESS_EXT > 17 */

	case WLC_E_SCAN_COMPLETE:
#if defined(WL_IW_USE_ISCAN)
		if ((g_iscan) && (g_iscan->sysioc_tsk) &&
		    (g_iscan->iscan_state != ISCAN_STATE_IDLE)) {
			up(&g_iscan->sysioc_sem);
		} else {
			cmd = SIOCGIWSCAN;
			wrqu.data.length = strlen(extra);
			WL_TRACE("Event WLC_E_SCAN_COMPLETE from specific scan %d\n",
				 g_iscan->iscan_state);
		}
#else
		cmd = SIOCGIWSCAN;
		wrqu.data.length = strlen(extra);
		WL_TRACE("Event WLC_E_SCAN_COMPLETE\n");
#endif
		break;

	case WLC_E_PFN_NET_FOUND:
		{
			wlc_ssid_t *ssid;
			ssid = (wlc_ssid_t *) data;
			WL_ERROR("%s Event WLC_E_PFN_NET_FOUND, send %s up : find %s len=%d\n",
				 __func__, PNO_EVENT_UP,
				 ssid->SSID, ssid->SSID_len);
			cmd = IWEVCUSTOM;
			memset(&wrqu, 0, sizeof(wrqu));
			strcpy(extra, PNO_EVENT_UP);
			wrqu.data.length = strlen(extra);
		}
		break;

	default:
		WL_TRACE("Unknown Event %d: ignoring\n", event_type);
		break;
	}
#ifndef SANDGATE2G
	if (cmd) {
		if (cmd == SIOCGIWSCAN)
			wireless_send_event(dev, cmd, &wrqu, NULL);
		else
			wireless_send_event(dev, cmd, &wrqu, extra);
	}
#endif

#if WIRELESS_EXT > 14
	memset(extra, 0, sizeof(extra));
	if (wl_iw_check_conn_fail(e, extra, sizeof(extra))) {
		cmd = IWEVCUSTOM;
		wrqu.data.length = strlen(extra);
#ifndef SANDGATE2G
		wireless_send_event(dev, cmd, &wrqu, extra);
#endif
	}
#endif				/* WIRELESS_EXT > 14 */
#endif				/* WIRELESS_EXT > 13 */
}

int wl_iw_attach(struct net_device *dev, void *dhdp)
{
	int params_size;
	wl_iw_t *iw;
#if defined(WL_IW_USE_ISCAN)
	iscan_info_t *iscan = NULL;

	if (!dev)
		return 0;

	memset(&g_wl_iw_params, 0, sizeof(wl_iw_extra_params_t));

#ifdef CSCAN
	params_size =
	    (WL_SCAN_PARAMS_FIXED_SIZE + offsetof(wl_iscan_params_t, params)) +
	    (WL_NUMCHANNELS * sizeof(u16)) +
	    WL_SCAN_PARAMS_SSID_MAX * sizeof(wlc_ssid_t);
#else
	params_size =
	    (WL_SCAN_PARAMS_FIXED_SIZE + offsetof(wl_iscan_params_t, params));
#endif
	iscan = kzalloc(sizeof(iscan_info_t), GFP_KERNEL);

	if (!iscan)
		return -ENOMEM;

	iscan->iscan_ex_params_p = kmalloc(params_size, GFP_KERNEL);
	if (!iscan->iscan_ex_params_p) {
		kfree(iscan);
		return -ENOMEM;
	}
	iscan->iscan_ex_param_size = params_size;
	iscan->sysioc_tsk = NULL;

	g_iscan = iscan;
	iscan->dev = dev;
	iscan->iscan_state = ISCAN_STATE_IDLE;

	iscan->timer_ms = 3000;
	init_timer(&iscan->timer);
	iscan->timer.data = (unsigned long) iscan;
	iscan->timer.function = wl_iw_timerfunc;

	sema_init(&iscan->sysioc_sem, 0);
	iscan->sysioc_tsk = kthread_run(_iscan_sysioc_thread, iscan,
					"_iscan_sysioc");
	if (IS_ERR(iscan->sysioc_tsk)) {
		iscan->sysioc_tsk = NULL;
		return -ENOMEM;
	}
#endif				/* defined(WL_IW_USE_ISCAN) */

	iw = *(wl_iw_t **) netdev_priv(dev);
	iw->pub = (dhd_pub_t *) dhdp;
	MUTEX_LOCK_INIT(iw->pub);
	MUTEX_LOCK_WL_SCAN_SET_INIT();
#ifdef SOFTAP
	priv_dev = dev;
	MUTEX_LOCK_SOFTAP_SET_INIT(iw->pub);
#endif
	g_scan = kzalloc(G_SCAN_RESULTS, GFP_KERNEL);
	if (!g_scan)
		return -ENOMEM;

	g_scan_specified_ssid = 0;

	return 0;
}

void wl_iw_detach(void)
{
#if defined(WL_IW_USE_ISCAN)
	iscan_buf_t *buf;
	iscan_info_t *iscan = g_iscan;

	if (!iscan)
		return;
	if (iscan->sysioc_tsk) {
		send_sig(SIGTERM, iscan->sysioc_tsk, 1);
		kthread_stop(iscan->sysioc_tsk);
		iscan->sysioc_tsk = NULL;
	}

	MUTEX_LOCK_WL_SCAN_SET();
	while (iscan->list_hdr) {
		buf = iscan->list_hdr->next;
		kfree(iscan->list_hdr);
		iscan->list_hdr = buf;
	}
	MUTEX_UNLOCK_WL_SCAN_SET();
	kfree(iscan->iscan_ex_params_p);
	kfree(iscan);
	g_iscan = NULL;
#endif				/* WL_IW_USE_ISCAN */

	kfree(g_scan);

	g_scan = NULL;
}

#if defined(BCMDBG)
void osl_assert(char *exp, char *file, int line)
{
	char tempbuf[256];
	char *basename;

	basename = strrchr(file, '/');
	/* skip the '/' */
	if (basename)
		basename++;

	if (!basename)
		basename = file;

	snprintf(tempbuf, 256,
		 "assertion \"%s\" failed: file \"%s\", line %d\n", exp,
		 basename, line);

	/*
	 * Print assert message and give it time to
	 * be written to /var/log/messages
	 */
	if (!in_interrupt()) {
		const int delay = 3;
		printk(KERN_ERR "%s", tempbuf);
		printk(KERN_ERR "panic in %d seconds\n", delay);
		set_current_state(TASK_INTERRUPTIBLE);
		schedule_timeout(delay * HZ);
	}

	switch (g_assert_type) {
	case 0:
		panic(KERN_ERR "%s", tempbuf);
		break;
	case 1:
		printk(KERN_ERR "%s", tempbuf);
		BUG();
		break;
	case 2:
		printk(KERN_ERR "%s", tempbuf);
		break;
	default:
		break;
	}
}
#endif				/* defined(BCMDBG) */<|MERGE_RESOLUTION|>--- conflicted
+++ resolved
@@ -69,11 +69,6 @@
 extern bool wl_iw_conn_status_str(u32 event_type, u32 status,
 				  u32 reason, char *stringBuf, uint buflen);
 
-<<<<<<< HEAD
-=======
-uint brcm_msg_level = LOG_ERROR_VAL;
-
->>>>>>> c7732987
 #define MAX_WLIW_IOCTL_LEN 1024
 
 #ifdef CONFIG_WIRELESS_EXT
